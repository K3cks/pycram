--- conflicted
+++ resolved
@@ -30,13 +30,8 @@
 
 
 # Declare variables for humans
-<<<<<<< HEAD
-host = HumanDescription("Angel", fav_drink="ice tea")
-guest1 = HumanDescription("guest1")
-=======
 host = HumanDescription("Lukas", fav_drink="Coffee")
 guest1 = HumanDescription("Jessica", fav_drink="Water")
->>>>>>> bc5d8ecb
 guest2 = HumanDescription("guest2")
 seat_number = 2
 
@@ -68,8 +63,9 @@
         DetectAction(technique='human', state='start').resolve().perform()
         rospy.loginfo("human detected")
 
-        TalkingMotion("I am Toya and my favorite drink is oil. What about you, talk to me loud and clear?").resolve().perform()
-        rospy.sleep(1.2)
+        giskardpy.move_head_to_human()
+        TalkingMotion("Hello, i am Toya and my favorite drink is oil. What about you, talk to me?").resolve().perform()
+        rospy.sleep(0.9)
 
         # signal to start listening
         pub_nlp.publish("start listening")
@@ -173,7 +169,6 @@
 
         TalkingMotion("Welcome, please come in").resolve().perform()
 
-<<<<<<< HEAD
         pose_seat = PointStamped()
         pose_seat.header.frame_id = "/map"
         pose_seat.point.x = 1.1
@@ -193,24 +188,6 @@
             #rospy.sleep(7)
             #DetectAction(technique='human', state='stop').resolve().perform()
 
-            pose_host = PoseStamped()
-            pose_host.header.frame_id = 'map'
-            pose_host.pose.position.x = 1.0
-            pose_host.pose.position.y = 5.9
-            pose_host.pose.position.z = 0.9
-
-            pose_guest = PoseStamped()
-            pose_guest.header.frame_id = 'map'
-            pose_guest.pose.position.x = 1.0
-            pose_guest.pose.position.y = 4.7
-            pose_guest.pose.position.z = 1.0
-=======
-        giskardpy.move_head_to_human()
-
-        TalkingMotion("Hello, i will alternaze gaze now").resolve().perform()
-        rospy.sleep(1)
-
-
         pose_host = PoseStamped()
         pose_host.header.frame_id = '/map'
         pose_host.pose.position.x = 1.0
@@ -225,27 +202,18 @@
 
         host.set_pose(pose_host)
         guest1.set_pose(pose_guest)
->>>>>>> bc5d8ecb
-
-            host.set_pose(pose_host)
-
-            guest1.set_pose(pose_guest)
-
-            # introduce humans and look at them
-            giskardpy.move_head_to_human()
-            rospy.sleep(3)
-            introduce(host, guest1)
-
-            rospy.sleep(2)
-            TalkingMotion("Introducing again").resolve().perform()
-            rospy.sleep(2)
-            introduce(host, guest1)
-
-
-<<<<<<< HEAD
-=======
+
+        # introduce humans and look at them
+        giskardpy.move_head_to_human()
+        rospy.sleep(3)
+        introduce(host, guest1)
+
+        rospy.sleep(2)
+        TalkingMotion("Introducing again").resolve().perform()
+        rospy.sleep(2)
+        introduce(host, guest1)
+
+
+
 demo_tst2()
->>>>>>> bc5d8ecb
-
-demo_tst()
-# demo_tst2()
+
