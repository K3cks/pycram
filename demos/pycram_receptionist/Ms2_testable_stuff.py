import rospy
from geometry_msgs.msg import PoseStamped
from robokudo_msgs.msg import QueryActionGoal
from pycram.designators.action_designator import DetectAction, LookAtAction, NavigateAction
from pycram.designators.motion_designator import TalkingMotion, MoveMotion
from pycram.external_interfaces import robokudo
from pycram.helper import axis_angle_to_quaternion
from pycram.process_module import simulated_robot, with_simulated_robot, real_robot, with_real_robot, semi_real_robot
import pycram.external_interfaces.giskard as giskardpy
from pycram.ros.robot_state_updater import RobotStateUpdater
from pycram.ros.viz_marker_publisher import VizMarkerPublisher
from pycram.designators.location_designator import *
from pycram.designators.object_designator import *
from pycram.enums import ObjectType
from pycram.bullet_world import BulletWorld, Object
from pycram.external_interfaces.knowrob import instances_of, get_guest_info
from std_msgs.msg import String, Bool
import talk_actions
import pycram.external_interfaces.navigate as moveBase
world = BulletWorld("DIRECT")
# /pycram/viz_marker topic bei Marker Array
v = VizMarkerPublisher()

world.set_gravity([0, 0, -9.8])
robot = Object("hsrb", "robot", "../../resources/" + robot_description.name + ".urdf")
robot_desig = ObjectDesignatorDescription(names=["hsrb"]).resolve()
robot.set_color([0.5, 0.5, 0.9, 1])
kitchen = Object("kitchen", "environment", "kitchen.urdf")
robot.set_joint_state(robot_description.torso_joint, 0.24)
kitchen_desig = ObjectDesignatorDescription(names=["kitchen"])
milk = Object("Milkpack", "milk", "milk.stl", pose=Pose([-2.7, 2.3, 0.43]), color=[1, 0, 0, 1])

giskardpy.init_giskard_interface()


# giskardpy.sync_worlds()
# RobotStateUpdater("/tf", "/joint_states")


class HumanDescription:

    def __init__(self, name, fav_drink):
        self.name = name
        self.fav_drink = fav_drink
        #self.shirt_color = shirt_color
        #self.gender = gender
        # TODO: coordinate with Perception on what is easy to implement
        # characteristics to consider: height, hair color, and age.


def talk_request(data: String):
    """
    callback function that takes the data from nlp (name and drink) and lets the robot talk
    :param data: String "name drink"
    """

    name_drink = data.data.split(" ")
    talk_actions.name_drink_talker(name_drink)
    rospy.loginfo("nlp data:" + name_drink[0] + " " + name_drink[1])

    rospy.loginfo("stop looking now")
    giskardpy.stop_looking()
    rospy.loginfo("Navigating now")
    NavigateAction([Pose([3, 5, 0], [0, 0, 1, 1])]).resolve().perform()


def talk_error(data):
    """
    callback function if no name/drink was heard
    """

    error_msgs = "i could not hear you, please repeat"
    TalkingMotion(error_msgs).resolve().perform()
    pub_nlp.publish("start listening")

def introduce(name1, drink1, name2, drink2):
    """
    Text for robot to introduce two people to each other
    """
    first="Hey" + name2 + " This is " + name1 + "and the favorite drink of your guest is " + drink1
    second = name1 + "This is " + name2 + "his favorite drink is " + drink2
    TalkingMotion(first)
    TalkingMotion(second)


def demo_test(area):
    with real_robot:
        host = HumanDescription("Bob", fav_drink="Coffee")
        pub_nlp = rospy.Publisher('/startListener', String, queue_size=10)
        robot_orientation_couch = axis_angle_to_quaternion([0, 0, 1], 0)
        pose_couch = Pose([3, 5, 0], robot_orientation_couch)

        robot_orientation_from_couch = axis_angle_to_quaternion([0, 0, 1], -90)
        pose_from_couch = Pose([4.2, 3.8, 0], robot_orientation_from_couch)

        robot_orientation = axis_angle_to_quaternion([0, 0, 1], 90)
        pose_kitchen_to_couch = Pose([4.2, 3, 0], robot_orientation)

        pose_home =  Pose([3, 1.7, 0], robot_orientation)

        # Perception, detect first guest
        perceived_object_dict = DetectAction(BelieveObject(types=[milk.type]), technique='human').resolve().perform()
        #while perceived_object_dict[0] is None:
         #   rospy.sleep(5)
          #  TalkingMotion("Please step in front of me")
           # rospy.sleep(5)

        rospy.loginfo("human detected")

        # look at guest and introduction
        giskardpy.move_head_to_human()
        TalkingMotion("Hello, i am Toya and my favorite drink is oil. What about you, talk to me?").resolve().perform()

        # reicht sleep 1?
        rospy.sleep(10)

        # signal to start listening
        #pub_nlp.publish("start listening")


        TalkingMotion("Hey i will stop looking now").resolve().perform()

        # TalkingMotion("Hello, i will stop looking at you now").resolve().perform()
        # rospy.sleep(2)
        # rospy.loginfo("stop looking now")
        # giskardpy.stop_looking()

        rospy.loginfo("stop looking now")
        giskardpy.stop_looking()
        rospy.loginfo("Navigating now")
        TalkingMotion("navigating to couch area now, pls step away").resolve().perform()


        if area == 'to_couch':
            NavigateAction([pose_kitchen_to_couch]).resolve().perform()
            NavigateAction([pose_couch]).resolve().perform()
        elif area == 'from_couch':
            NavigateAction([pose_from_couch]).resolve().perform()
            NavigateAction([pose_home]).resolve().perform()


        # failure handling
        #rospy.Subscriber("nlp_feedback", Bool, talk_error)

        # receives name and drink via topic
        # rospy.Subscriber("nlp_out", String, talk_request)



def nav_test():
    with real_robot:
        robot_orientation = axis_angle_to_quaternion([0, 0, 1], 90)
        test_pose1 = Pose([4.2, 3, 0], robot_orientation)
        test_pose = Pose([3, 5, 0], [0, 0, 0, 1])
        moveBase.queryPoseNav(test_pose1)
        moveBase.queryPoseNav(test_pose)



demo_test('from_couch')
#demo_test('to_couch')
<<<<<<< HEAD

    # receives name and drink via topic
    #rospy.Subscriber("nlp_out", String, talk_request)



#1. rasa run --enable-api -> start Rasa Server
#2. python3 activate_language_processing.py -> NLP
#3. roslaunch suturo_bringup suturo_bringup.launch -> Map
#4. roslaunch_hsr_velocity_controller unloas_my_controller.launch
#5. roslaunch giskardpy giskardpy_hsr_real_vel.launch -> Giskard
#starten
#6. rosrun robokudo main.py _ae=humandetection_demo_ros_pkg=milestone1 -> Perception
#7. run demo in Pycharm -> Planning
=======
>>>>>>> 65c9d7a8
<|MERGE_RESOLUTION|>--- conflicted
+++ resolved
@@ -157,9 +157,9 @@
 
 
 
+
 demo_test('from_couch')
 #demo_test('to_couch')
-<<<<<<< HEAD
 
     # receives name and drink via topic
     #rospy.Subscriber("nlp_out", String, talk_request)
@@ -174,5 +174,4 @@
 #starten
 #6. rosrun robokudo main.py _ae=humandetection_demo_ros_pkg=milestone1 -> Perception
 #7. run demo in Pycharm -> Planning
-=======
->>>>>>> 65c9d7a8
+
