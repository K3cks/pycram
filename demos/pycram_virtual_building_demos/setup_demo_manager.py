import sys
<<<<<<< HEAD

import rospy
from IPython.core.display_functions import clear_output

from demos.pycram_virtual_building_demos.src.cleanup_demo import cleanup_demo
from demos.pycram_virtual_building_demos.src.cutting_demo import start_cutting
=======
from demos.pycram_virtual_building_demos.src.generlized_actions_demo import start_generalized_demo
>>>>>>> bdf6a405
from demos.pycram_virtual_building_demos.src.transport_demo import transporting_demo
from pycram.utils import suppress_stdout_stderr

sys.path.insert(0, '/home/vee/robocup_workspaces/pycram_ws/src/pycram')

from demos.pycram_virtual_building_demos.setup.setup_utils import display_loading_gif_with_text, update_text, \
    get_robot_name

from demos.pycram_virtual_building_demos.src.simple_examples import navigate_simple_example
from pycram.ros.tf_broadcaster import TFBroadcaster
from pycram.datastructures.enums import WorldMode
from pycram.designators.action_designator import *
from pycram.designators.object_designator import *
from pycram.object_descriptors.urdf import ObjectDescription
from pycram.ros.viz_marker_publisher import VizMarkerPublisher
from pycram.world_concepts.world_object import Object
from pycram.worlds.bullet_world import BulletWorld

output = None


def start_demo():
    # get params
    environment_param = rospy.get_param('/nbparam_environments')
    robot_param = rospy.get_param('/nbparam_robots')
    task_param = rospy.get_param('/nbparam_tasks')

    robot_name = get_robot_name(robot_param)

    extension = ObjectDescription.get_file_extension()
    # text widget for the virtual building
    text_widget = display_loading_gif_with_text()
    update_text(text_widget, 'Loading process~ Please wait...')

    world = BulletWorld(WorldMode.DIRECT)
    VizMarkerPublisher()
    robot = Object(robot_name, ObjectType.ROBOT, f"{robot_name}{extension}", pose=Pose([1, 2, 0]))
    apartment = Object(environment_param, ObjectType.ENVIRONMENT, f"{environment_param}{extension}")
    tf = TFBroadcaster()

    clear_output(wait=True)

    update_text(text_widget, 'Executing Demo: ' + task_param)

    demo_selecting(apartment, robot, task_param)

    extension = ObjectDescription.get_file_extension()

    update_text(text_widget, 'Done with: ' + task_param)


def start_demo_local():
    # get params
    environment_param = 'apartment'
    robot_param = 'pr2'
    task_param = 'mixing'

    robot_name = get_robot_name(robot_param)

    extension = ObjectDescription.get_file_extension()

    world = BulletWorld(WorldMode.DIRECT)
    VizMarkerPublisher()
    robot = Object(robot_name, ObjectType.ROBOT, f"{robot_name}{extension}", pose=Pose([1, 2, 0]))
    apartment = Object(environment_param, ObjectType.ENVIRONMENT, f"{environment_param}{extension}")
    tf = TFBroadcaster()

    demo_selecting(apartment, robot, task_param)
    extension = ObjectDescription.get_file_extension()


def demo_selecting(apartment, robot, task_param):
    if task_param == "navigate":
        navigate_simple_example()
    elif task_param == "transport":
<<<<<<< HEAD
        # rospy.loginfo('Starting transporting demo...')
        with suppress_stdout_stderr():
            transporting_demo(apartment, robot)
    elif task_param == "cleanup":
        # rospy.loginfo('Starting transporting demo...')
        with suppress_stdout_stderr():
            cleanup_demo(apartment, robot)
    elif task_param == "cutting":
        object_param = rospy.get_param('/nbparam_object')
=======
        transporting_demo(apartment, robot)
    elif task_param in ["cutting", "mixing"]:
        object_target = rospy.get_param('/nbparam_object')
        object_tool = rospy.get_param('/nbparam_object_tool')
>>>>>>> bdf6a405
        specialized_task = rospy.get_param('/nbparam_specialized_task')
        print(object_target, object_tool, specialized_task)
        start_generalized_demo(task_param, object_tool, object_target, specialized_task)




start_demo_local()<|MERGE_RESOLUTION|>--- conflicted
+++ resolved
@@ -1,14 +1,10 @@
 import sys
-<<<<<<< HEAD
 
 import rospy
 from IPython.core.display_functions import clear_output
 
 from demos.pycram_virtual_building_demos.src.cleanup_demo import cleanup_demo
-from demos.pycram_virtual_building_demos.src.cutting_demo import start_cutting
-=======
 from demos.pycram_virtual_building_demos.src.generlized_actions_demo import start_generalized_demo
->>>>>>> bdf6a405
 from demos.pycram_virtual_building_demos.src.transport_demo import transporting_demo
 from pycram.utils import suppress_stdout_stderr
 
@@ -84,7 +80,6 @@
     if task_param == "navigate":
         navigate_simple_example()
     elif task_param == "transport":
-<<<<<<< HEAD
         # rospy.loginfo('Starting transporting demo...')
         with suppress_stdout_stderr():
             transporting_demo(apartment, robot)
@@ -92,19 +87,11 @@
         # rospy.loginfo('Starting transporting demo...')
         with suppress_stdout_stderr():
             cleanup_demo(apartment, robot)
-    elif task_param == "cutting":
-        object_param = rospy.get_param('/nbparam_object')
-=======
-        transporting_demo(apartment, robot)
     elif task_param in ["cutting", "mixing"]:
         object_target = rospy.get_param('/nbparam_object')
         object_tool = rospy.get_param('/nbparam_object_tool')
->>>>>>> bdf6a405
         specialized_task = rospy.get_param('/nbparam_specialized_task')
         print(object_target, object_tool, specialized_task)
         start_generalized_demo(task_param, object_tool, object_target, specialized_task)
 
-
-
-
 start_demo_local()