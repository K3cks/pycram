--- conflicted
+++ resolved
@@ -1,4 +1,3 @@
-<<<<<<< HEAD
 import logging
 
 from IPython.core.display_functions import clear_output
@@ -6,14 +5,12 @@
 
 from demos.pycram_bullet_world_demo.demo import transporting_demo
 from demos.pycram_virtual_building_demos.setup.setup_launch_robot import *
-=======
 import threading
 
 from ipywidgets import Output
 
 from demos.pycram_virtual_building_demos.setup.setup_launch_robot import launch_pr2, launch_hsrb, launch_stretch, \
     launch_tiago
->>>>>>> c54db70e
 from demos.pycram_virtual_building_demos.setup.setup_utils import display_loading_gif_with_text, update_text
 import rospy
 
@@ -31,13 +28,10 @@
 from pycram.ros.viz_marker_publisher import VizMarkerPublisher
 from pycram.world_concepts.world_object import Object
 from pycram.worlds.bullet_world import BulletWorld
-<<<<<<< HEAD
 from IPython.display import display
-=======
 import os
 import sys
 from contextlib import contextmanager
->>>>>>> c54db70e
 
 output = None
 
@@ -46,58 +40,43 @@
     environment_param = rospy.get_param('/nbparam_environments')
     robot_param = rospy.get_param('/nbparam_robots')
     task_param = rospy.get_param('/nbparam_tasks')
-
-<<<<<<< HEAD
-    if robot_param == 'pr2':
-        launch_pr2()
-    elif robot_param == 'hsrb':
-        launch_hsrb()
-    elif robot_param == 'stretch':
-        launch_stretch()
-    elif robot_param == 'tiago':
-        launch_tiago()
-        robot_param = 'tiago_dual'
-    elif robot_param == 'justin':
-        launch_justin()
-        robot_param = "rollin_justin"
-    clear_output(wait=True)
-=======
+    # if robot_param == 'pr2':
+    #     launch_pr2()
+    # elif robot_param == 'hsrb':
+    #     launch_hsrb()
+    # elif robot_param == 'stretch':
+    #     launch_stretch()
+    # elif robot_param == 'tiago':
+    #     launch_tiago()
+    #     robot_param = 'tiago_dual'
+    # elif robot_param == 'justin':
+    #     launch_justin()
+    #     robot_param = "rollin_justin"
+    # clear_output(wait=True)
     # text widget for the virtual building
->>>>>>> c54db70e
     text_widget = display_loading_gif_with_text()
     update_text(text_widget, 'Loading Everything...')
     update_text(text_widget, 'Loading envi: ' + environment_param + ' robot: ' + robot_param + ' task: ' + task_param)
-
     # actual world setup
     extension = ObjectDescription.get_file_extension()
     world = BulletWorld(WorldMode.DIRECT)
     VizMarkerPublisher()
-<<<<<<< HEAD
-    Object('pycram_robot', ObjectType.ROBOT, f"{robot_param}{extension}", pose=Pose([1, 2, 0]))
-    apartment = Object('pycram_environment', ObjectType.ENVIRONMENT, f"{environment_param}{extension}")
+    Object(robot_param, ObjectType.ROBOT, f"{robot_param}{extension}", pose=Pose([1, 2, 0]))
+    apartment = Object(environment_param, ObjectType.ENVIRONMENT, f"{environment_param}{extension}")
+    tf = TFBroadcaster()
 
-    update_text(text_widget, 'Starting Demo')
-    tf = TFBroadcaster()
+    update_text(text_widget, 'Setup Done -> Starting Demo')
+
+    demo_selecting(apartment, task_param)
+
+    update_text(text_widget, 'Done with the task...')
+
+
+def demo_selecting(apartment, task_param):
     display(output)
     with output:
         if task_param == "navigate":
             navigate_simple_example()
         elif task_param == "transport":
             rospy.loginfo('Starting transporting demo...')
-            transporting_demo(apartment)
-=======
-    Object(robot_param, ObjectType.ROBOT, f"{robot_param}{extension}", pose=Pose([1, 2, 0]))
-    Object(environment_param, ObjectType.ENVIRONMENT, f"{environment_param}{extension}")
-    tf = TFBroadcaster()
-
-    update_text(text_widget, 'Setup Done -> Starting Demo')
->>>>>>> c54db70e
-
-    demo_selecting(task_param)
-
-    update_text(text_widget, 'Done with the task...')
-
-
-def demo_selecting(task_param):
-    if task_param == "navigate":
-        navigate_simple_example()+            transporting_demo(apartment)