from pycram.worlds.bullet_world import BulletWorld
from pycram.designators.action_designator import *
from pycram.designators.location_designator import *
from pycram.designators.object_designator import *
from pycram.datastructures.enums import  WorldMode
from pycram.datastructures.pose import Pose
from pycram.process_module import simulated_robot, with_simulated_robot
from pycram.object_descriptors.urdf import ObjectDescription
from pycram.world_concepts.world_object import Object
from pycram.datastructures.dataclasses import Color
from pycram.ros.viz_marker_publisher import VizMarkerPublisher
from pycrap import Robot, Apartment, Milk, Cereal, Spoon, Bowl
<<<<<<< HEAD
import numpy as np
=======
>>>>>>> dc08b135

np.random.seed(420)
extension = ObjectDescription.get_file_extension()

world = BulletWorld(WorldMode.GUI)

robot = Object("pr2", Robot, f"pr2{extension}", pose=Pose([1, 2, 0]))
apartment = Object("apartment", Apartment, f"apartment{extension}")

milk = Object("milk", Milk, "milk.stl", pose=Pose([2.5, 2, 1.02]),
              color=Color(1, 0, 0, 1))
cereal = Object("cereal", Cereal, "breakfast_cereal.stl",
                pose=Pose([2.5, 2.3, 1.05]), color=Color(0, 1, 0, 1))
spoon = Object("spoon", Spoon, "spoon.stl", pose=Pose([2.4, 2.2, 0.85]),
               color=Color(0, 0, 1, 1))
bowl = Object("bowl", Bowl, "bowl.stl", pose=Pose([2.5, 2.2, 1.02]),
              color=Color(1, 1, 0, 1))
apartment.attach(spoon, 'cabinet10_drawer_top')

pick_pose = Pose([2.7, 2.15, 1])

robot_desig = BelieveObject(names=["pr2"])
apartment_desig = BelieveObject(names=["apartment"])


@with_simulated_robot
def move_and_detect(obj_type):
    NavigateAction(target_locations=[Pose([1.7, 2, 0])]).resolve().perform()

    LookAtAction(targets=[pick_pose]).resolve().perform()

    object_desig = DetectAction(BelieveObject(types=[obj_type])).resolve().perform()

    return object_desig


with simulated_robot:
    ParkArmsAction([Arms.BOTH]).resolve().perform()

    MoveTorsoAction([0.25]).resolve().perform()

    milk_desig = move_and_detect(Milk)

    TransportAction(milk_desig,  [Pose([4.8, 3.55, 0.8])], [Arms.LEFT]).resolve().perform()

    cereal_desig = move_and_detect(Cereal)

    TransportAction(cereal_desig,  [Pose([5.2, 3.4, 0.8], [0, 0, 1, 1])],[Arms.RIGHT]).resolve().perform()

    bowl_desig = move_and_detect(Bowl)

    TransportAction(bowl_desig,  [Pose([5, 3.3, 0.8], [0, 0, 1, 1])], [Arms.LEFT]).resolve().perform()

    # Finding and navigating to the drawer holding the spoon
    handle_desig = ObjectPart(names=["handle_cab10_t"], part_of=apartment_desig.resolve())
    drawer_open_loc = AccessingLocation(handle_desig=handle_desig.resolve(),
                                        robot_desig=robot_desig.resolve()).resolve()

    NavigateAction([drawer_open_loc.pose]).resolve().perform()

    OpenAction(object_designator_description=handle_desig, arms=[drawer_open_loc.arms[0]]).resolve().perform()
    spoon.detach(apartment)

    # Detect and pickup the spoon
    LookAtAction([apartment.get_link_pose("handle_cab10_t")]).resolve().perform()

    spoon_desig = DetectAction(BelieveObject(types=[Spoon])).resolve().perform()

    pickup_arm = Arms.LEFT if drawer_open_loc.arms[0] == Arms.RIGHT else Arms.RIGHT
    PickUpAction(spoon_desig, [pickup_arm], [Grasp.TOP]).resolve().perform()

    ParkArmsAction([Arms.LEFT if pickup_arm == Arms.LEFT else Arms.RIGHT]).resolve().perform()

    CloseAction(object_designator_description=handle_desig, arms=[drawer_open_loc.arms[0]]).resolve().perform()

    ParkArmsAction([Arms.BOTH]).resolve().perform()

    MoveTorsoAction([0.15]).resolve().perform()

    # Find a pose to place the spoon, move and then place it
    spoon_target_pose = Pose([4.85, 3.3, 0.8], [0, 0, 1, 1])
    placing_loc = CostmapLocation(target=spoon_target_pose, reachable_for=robot_desig.resolve()).resolve()

    NavigateAction([placing_loc.pose]).resolve().perform()

    PlaceAction(spoon_desig, [spoon_target_pose], [pickup_arm]).resolve().perform()

    ParkArmsAction([Arms.BOTH]).resolve().perform()

world.exit()<|MERGE_RESOLUTION|>--- conflicted
+++ resolved
@@ -10,10 +10,8 @@
 from pycram.datastructures.dataclasses import Color
 from pycram.ros.viz_marker_publisher import VizMarkerPublisher
 from pycrap import Robot, Apartment, Milk, Cereal, Spoon, Bowl
-<<<<<<< HEAD
 import numpy as np
-=======
->>>>>>> dc08b135
+
 
 np.random.seed(420)
 extension = ObjectDescription.get_file_extension()
