--- conflicted
+++ resolved
@@ -21,13 +21,8 @@
 }
 
 kitchen = Object("kitchen", "environment", "../../resources/kitchen.urdf")
-<<<<<<< HEAD
-milk = Object("milk", "milk", "../../resources/milk.stl", [1.3, 1, 0.93])
-spoon = Object("spoon", "spoon", "../../resources/spoon.stl", [1.35, 0.7, 0.8])
-=======
 milk = Object("milk", "milk", "../../resources/milk.stl", spawning_poses["milk"])
 spoon = Object("spoon", "spoon", "../../resources/spoon.stl", spawning_poses["spoon"])
->>>>>>> e09e24af
 kitchen.attach(spoon, link="sink_area_left_upper_drawer_main")
 cereal = Object("cereal", "cereal", "../../resources/breakfast_cereal.stl", spawning_poses["cereal"])
 bowl = Object("bowl", "bowl", "../../resources/bowl.stl", spawning_poses["bowl"])
@@ -41,29 +36,6 @@
     'spoon': [[-0.8, 1.2, 0.94], "left", False]
 }
 
-<<<<<<< HEAD
-counter_poses = {'milk' : [0.55, 0.45, 0],
-                 'bowl' : [0.55, 0.25, 0],
-                 'cereal' : [0.55, 0.05, 0],
-                 'spoon' : [0.35, 0.44, 0]}
-
-table_poses = {'milk' : [-0.05, 1.55, 0],
-               'bowl' : [-0.05, 1.75, 0],
-               'cereal' : [-0.25, 1.55, 0],
-               'spoon' : [-0.05, 1.75, 0]}
-
-def move_object(object_type, target, arm):
-    gripper = "l_gripper_tool_frame" if arm == "left" else "r_gripper_tool_frame"
-    with par as s:
-        ProcessModule.perform(MotionDesignator([('type', 'move-arm-joints'), ('left-arm', 'park'), ('right-arm', 'park')]))
-        if arm == "left":
-            ProcessModule.perform(MotionDesignator([('type', 'moving'), ('target', counter_poses[object_type]), ('orientation', [0, 0, 0, 1])]))
-        else:
-            ProcessModule.perform(MotionDesignator([('type', 'moving'), ('target', [0.55, 1.35, 0]), ('orientation', [0, 0, 0, 1])]))
-
-    if object_type == "spoon":
-        ProcessModule.perform(MotionDesignator([('type', 'accessing'), ('drawer-joint', 'sink_area_left_upper_drawer_main_joint'), ('drawer-handle', 'sink_area_left_upper_drawer_handle'), ('arm', 'left'), ('distance', 0.26), ('part-of', kitchen)]))
-=======
 moving_targets = {
     'pr2': {'sink': [[0.65, 0.7, 0], [0, 0, 0, 1]],
             'island': [[-0.3, 1, 0], [0, 0, 1, 0]]},
@@ -84,7 +56,6 @@
         park_desc.append(('right-arm', 'park'))
     # Perform Parking with MotionDesignator
     ProcessModule.perform(MotionDesignator(park_desc))
->>>>>>> e09e24af
 
         ProcessModule.perform(MotionDesignator([('type', 'moving'), ('target', [0.35, 0.24, 0]), ('orientation', [0, 0, 0, 1])]))
 
@@ -144,15 +115,11 @@
     # Move to island
     move_robot(robot_name, 'island')
 
-<<<<<<< HEAD
-    ProcessModule.perform(MotionDesignator([('type', 'moving'), ('target', table_poses[object_type]), ('orientation', [0, 0, 1, 0])]))
-=======
     # Look at target (also quickfix for not colliding with kitchen if robot has odom frame :/ )
     if robot_name is 'donbot':
         ProcessModule.perform(MotionDesignator([('type', 'looking'), ('target', 'right')]))
     else:
         ProcessModule.perform(MotionDesignator([('type', 'looking'), ('target', targets[object_type][0])]))
->>>>>>> e09e24af
 
     # Place object if target pose of object is reachable for the robots manipulator
     if btr.reachable_pose(target, robot, gripper, threshold=0.05):
@@ -167,13 +134,6 @@
     targets[object_type][2] = True
 
 
-<<<<<<< HEAD
-object_types = ['milk', 'bowl', 'cereal', 'spoon']
-#object_types  = ['spoon']
-for i in range(0, 4):
-    if not targets[object_types[i]][2]:
-        move_object(object_types[i], targets[object_types[i]][0], targets[object_types[i]][1])
-=======
 if 'hsr' not in robot_description.i.name:
     object_types = ['milk',
                     'bowl',
@@ -211,5 +171,4 @@
     # Open Gripper
     ProcessModule.perform(MotionDesignator([('type', 'opening-gripper'), ('gripper', 'left')]))
     # Park Arms
-    park_arms(robot_name)
->>>>>>> e09e24af
+    park_arms(robot_name)