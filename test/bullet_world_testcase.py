--- conflicted
+++ resolved
@@ -1,15 +1,7 @@
 import time
 import unittest
 
-<<<<<<< HEAD
 import pycram.task
-from pycram.bullet_world import BulletWorld, Object
-from pycram.pose import Pose
-from pycram.robot_descriptions import robot_description
-from pycram.process_module import ProcessModule
-from pycram.enums import ObjectType
-from pycram.ros.viz_marker_publisher import VizMarkerPublisher
-=======
 from pycram.worlds.bullet_world import BulletWorld
 from pycram.world_concepts.world_object import Object
 from pycram.datastructures.pose import Pose
@@ -17,17 +9,15 @@
 from pycram.process_module import ProcessModule
 from pycram.datastructures.enums import ObjectType, WorldMode
 from pycram.object_descriptors.urdf import ObjectDescription
->>>>>>> 37972fec
+from pycram.enums import ObjectType
+from pycram.ros.viz_marker_publisher import VizMarkerPublisher
 
 
 class BulletWorldTestCase(unittest.TestCase):
 
     world: BulletWorld
-<<<<<<< HEAD
     viz_marker_publisher: VizMarkerPublisher
-=======
     extension: str = ObjectDescription.get_file_extension()
->>>>>>> 37972fec
 
     @classmethod
     def setUpClass(cls):
@@ -49,20 +39,13 @@
     # Tests in here would not be properly executed in the CI
 
     def tearDown(self):
-<<<<<<< HEAD
-        self.world.reset_bullet_world()
         pycram.task.reset_tree()
-=======
         time.sleep(0.05)
         self.world.reset_world()
->>>>>>> 37972fec
 
     @classmethod
     def tearDownClass(cls):
-        cls.viz_marker_publisher._stop_publishing()
         cls.world.exit()
-<<<<<<< HEAD
-=======
 
 
 class BulletWorldGUITestCase(unittest.TestCase):
@@ -93,5 +76,5 @@
 
     @classmethod
     def tearDownClass(cls):
+        cls.viz_marker_publisher._stop_publishing()
         cls.world.exit()
->>>>>>> 37972fec
