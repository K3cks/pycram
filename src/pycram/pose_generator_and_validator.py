--- conflicted
+++ resolved
@@ -73,11 +73,6 @@
         if self.number_of_samples == -1:
             self.number_of_samples = self.costmap.map.flatten().shape[0]
         number_of_samples = min(self.number_of_samples, self.costmap.map.size)
-<<<<<<< HEAD
-        indices = np.argpartition(self.costmap.map.flatten(), -number_of_samples)[-number_of_samples:]
-        indices = np.dstack(np.unravel_index(indices, self.costmap.map.shape)).reshape(number_of_samples, 2)
-=======
->>>>>>> 0bd404ad
 
         height, width = self.costmap.map.shape
         center = np.array([height // 2, width // 2])
