--- conflicted
+++ resolved
@@ -12,11 +12,6 @@
 from __future__ import annotations
 
 import operator
-
-<<<<<<< HEAD
-# from pycram.helper import _block
-=======
->>>>>>> b4a27553
 from enum import Enum
 from threading import Condition, Lock
 from uuid import uuid4
