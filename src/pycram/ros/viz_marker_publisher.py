--- conflicted
+++ resolved
@@ -33,7 +33,7 @@
 
         self.thread = threading.Thread(target=self._publish)
         self.kill_event = threading.Event()
-        self.main_world = BulletWorld.current_bullet_world if not BulletWorld.current_bullet_world.is_shadow_world else BulletWorld.current_bullet_world.world_sync.world
+        self.main_world = World.current_world if not World.current_world.is_prospection_world elseWorld.current_world.world_sync.world
 
         self.thread.start()
         atexit.register(self._stop_publishing)
@@ -57,11 +57,7 @@
         :return: An Array of Visualization Marker
         """
         marker_array = MarkerArray()
-<<<<<<< HEAD
         for obj in self.main_world.objects:
-=======
-        for obj in World.current_world.objects:
->>>>>>> 37972fec
             if obj.name == "floor":
                 continue
             for link in obj.link_name_to_id.keys():
@@ -74,17 +70,9 @@
                 msg.id = obj.link_name_to_id[link]
                 msg.type = Marker.MESH_RESOURCE
                 msg.action = Marker.ADD
-<<<<<<< HEAD
-                link_pose = obj.get_link_pose(link).to_transform(link)
-                if obj.urdf_object.link_map[link].collision.origin:
-                    link_origin = Transform(obj.urdf_object.link_map[link].collision.origin.xyz,
-                                            list(quaternion_from_euler(
-                                                *obj.urdf_object.link_map[link].collision.origin.rpy)))
-=======
                 link_pose = obj.get_link_transform(link)
                 if obj.get_link_origin(link) is not None:
                     link_origin = obj.get_link_origin_transform(link)
->>>>>>> 37972fec
                 else:
                     link_origin = Transform()
                 link_pose_with_origin = link_pose * link_origin
