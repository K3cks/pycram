--- conflicted
+++ resolved
@@ -54,16 +54,10 @@
             pose = obj.get_pose()
             pose.header.stamp = rospy.Time.now()
             self._publish_pose(obj.tf_frame, pose)
-<<<<<<< HEAD
             for link in obj.link_name_to_id.keys():
                 link_pose = obj.links[link].pose
+                link_pose.header.stamp = rospy.Time.now()
                 self._publish_pose(obj.links[link].tf_frame, link_pose)
-=======
-            for link in obj.links.keys():
-                link_pose = obj.get_link_pose(link)
-                link_pose.header.stamp = rospy.Time.now()
-                self._publish_pose(obj.get_link_tf_frame(link), link_pose)
->>>>>>> e1c84c1a
 
     def _update_static_odom(self) -> None:
         """
