# used for delayed evaluation of typing until python 3.11 becomes mainstream
from __future__ import annotations

import threading
import time
from typing import List, Optional, Dict, Tuple

import numpy as np
import pybullet as p
import rosgraph
import rospy

from .enums import JointType, ObjectType
from .pose import Pose
from .world import World, Object
from .world_dataclasses import Color, Constraint, AxisAlignedBoundingBox, MultiBody


class BulletWorld(World):
    """
    This class represents a BulletWorld, which is a simulation environment that uses the Bullet Physics Engine. This
    class is the main interface to the Bullet Physics Engine and should be used to spawn Objects, simulate Physic and
    manipulate the Bullet World.
    """

    # Check is for sphinx autoAPI to be able to work in a CI workflow
    if rosgraph.is_master_online():  # and "/pycram" not in rosnode.get_node_names():
        rospy.init_node('pycram')

    def __init__(self, mode: str = "GUI", is_prospection_world: bool = False, sim_time_step=0.004167):  # 240 Hz
        """
        Creates a new simulation, the type decides of the simulation should be a rendered window or just run in the
        background. There can only be one rendered simulation.
        The BulletWorld object also initializes the Events for attachment, detachment and for manipulating the world.

        :param mode: Can either be "GUI" for rendered window or "DIRECT" for non-rendered. The default parameter is "GUI"
        :param is_prospection_world: For internal usage, decides if this BulletWorld should be used as a shadow world.
        """
        super().__init__(mode=mode, is_prospection_world=is_prospection_world, simulation_time_step=sim_time_step)

        self._gui_thread: Gui = Gui(self, mode)
        self._gui_thread.start()

        # This disables file caching from PyBullet, since this would also cache
        # files that can not be loaded
        p.setPhysicsEngineParameter(enableFileCaching=0)

        # Needed to let the other thread start the simulation, before Objects are spawned.
        time.sleep(0.1)
        self.vis_axis: List[Object] = []

        # Some default settings
        self.set_gravity([0, 0, -9.8])

        if not is_prospection_world:
            plane = Object("floor", ObjectType.ENVIRONMENT, "plane.urdf", world=self)

    def load_urdf_at_pose_and_get_object_id(self, path: str, pose: Pose) -> int:
        return p.loadURDF(path,
                          basePosition=pose.position_as_list(),
                          baseOrientation=pose.orientation_as_list(), physicsClientId=self.client_id)

    def remove_object(self, obj_id: int) -> None:
        """
        Remove an object by its ID.

        :param obj_id: The unique id of the object to be removed.
        """

        p.removeBody(obj_id, self.client_id)

    def add_constraint(self, constraint: Constraint) -> int:
        """
        Add a constraint between two objects so that attachment they become attached
        """

        parent_obj = self.get_object_by_id(constraint.parent_obj_id)
        parent_link_id = parent_obj.link_name_to_id[constraint.parent_link_name]
        child_obj = self.get_object_by_id(constraint.child_obj_id)
        child_link_id = child_obj.link_name_to_id[constraint.child_link_name]

        constraint_id = p.createConstraint(constraint.parent_obj_id,
                                           parent_link_id,
                                           constraint.child_obj_id,
                                           child_link_id,
                                           constraint.joint_type.as_int(),
                                           constraint.joint_axis_in_child_link_frame,
                                           constraint.joint_frame_position_wrt_parent_origin,
                                           constraint.joint_frame_position_wrt_child_origin,
                                           constraint.joint_frame_orientation_wrt_parent_origin,
                                           constraint.joint_frame_orientation_wrt_child_origin,
                                           physicsClientId=self.client_id)
        return constraint_id

    def remove_constraint(self, constraint_id):
        print("Removing constraint with id: ", constraint_id)
        p.removeConstraint(constraint_id, physicsClientId=self.client_id)

    def get_object_joint_rest_pose(self, obj: Object, joint_name: str) -> float:
        """
        Get the joint rest pose of an articulated object

        :param obj: The object
        :param joint_name: The name of the joint
        """
        return p.getJointState(obj.id, obj.joint_name_to_id[joint_name], physicsClientId=self.client_id)[0]

    def get_object_joint_damping(self, obj: Object, joint_name: str) -> float:
        """
        Get the joint damping of an articulated object

        :param obj: The object
        :param joint_name: The name of the joint
        """
        return p.getJointInfo(obj.id, obj.joint_name_to_id[joint_name], physicsClientId=self.client_id)[6]

    def get_object_joint_upper_limit(self, obj: Object, joint_name: str) -> float:
        """
        Get the joint upper limit of an articulated object

        :param obj: The object.
        :param joint_name: The name of the joint.
        :return: The joint upper limit as a float.
        """
        return p.getJointInfo(obj.id, obj.joint_name_to_id[joint_name], physicsClientId=self.client_id)[8]

    def get_object_joint_lower_limit(self, obj: Object, joint_name: str) -> float:
        """
        Get the joint lower limit of an articulated object

        :param obj: The object.
        :param joint_name: The name of the joint.
        :return: The joint lower limit as a float.
        """
        return p.getJointInfo(obj.id, obj.joint_name_to_id[joint_name], physicsClientId=self.client_id)[9]

    def get_object_joint_axis(self, obj: Object, joint_name: str) -> Tuple[float]:
        """
        Returns the axis along which a joint is moving. The given joint_name has to be part of this object.

        :param obj: The object
        :param joint_name: Name of the joint for which the axis should be returned.
        :return: The axis a vector of xyz
        """
        return p.getJointInfo(obj.id, obj.joint_name_to_id[joint_name], physicsClientId=self.client_id)[13]

    def get_object_joint_type(self, obj: Object, joint_name: str) -> JointType:
        """
        Returns the type of the joint as element of the Enum :mod:`~pycram.enums.JointType`.

        :param obj: The object
        :param joint_name: Joint name for which the type should be returned
        :return: The type of  the joint
        """
        joint_type = p.getJointInfo(obj.id, obj.joint_name_to_id[joint_name], physicsClientId=self.client_id)[2]
        return JointType(joint_type)

    def get_object_joint_position(self, obj: Object, joint_name: str) -> float:
        """
        Get the state of a joint of an articulated object

        :param obj: The object
        :param joint_name: The name of the joint
        """
        return p.getJointState(obj.id, obj.joint_name_to_id[joint_name], physicsClientId=self.client_id)[0]

    def get_object_link_pose(self, obj_id: int, link_id: int) -> Pose:
        """
        Get the pose of a link of an articulated object with respect to the world frame.
        """
        return Pose(*p.getLinkState(obj_id, link_id, physicsClientId=self.client_id)[4:6])

    def perform_collision_detection(self) -> None:
        """
        Performs collision detection and updates the contact points.
        """
        p.performCollisionDetection(physicsClientId=self.client_id)

    def get_object_contact_points(self, obj: Object) -> List:
        """l.update_transforms_for_object(self.milk)
        Returns a list of contact points of this Object with other Objects. For a more detailed explanation of the returned
        list please look at `PyBullet Doc <https://docs.google.com/document/d/10sXEhzFRSnvFcl3XxNGhnD4N2SedqwdAvK3dsihxVUA/edit#>`_

        :param obj: The object.
        :return: A list of all contact points with other objects
        """
        return p.getContactPoints(obj.id, physicsClientId=self.client_id)

    def get_contact_points_between_two_objects(self, obj1: Object, obj2: Object) -> List:
        """
        Returns a list of contact points between obj1 and obj2.

        :param obj1: The first object.
        :param obj2: The second object.
        :return: A list of all contact points between the two objects.
        """
        return p.getContactPoints(obj1.id, obj2.id, physicsClientId=self.client_id)

    def get_object_joint_names(self, obj_id: int) -> List[str]:
        """
        Get the names of all joints of an articulated object.
        """
        num_joints = self.get_object_number_of_joints(obj_id)
        return [p.getJointInfo(obj_id, i, physicsClientId=self.client_id)[1].decode('utf-8') for i in range(num_joints)]

    def get_object_link_names(self, obj_id: int) -> List[str]:
        """
        Get the names of all joints of an articulated object.
        """
        num_links = self.get_object_number_of_links(obj_id)
        return [p.getJointInfo(obj_id, i, physicsClientId=self.client_id)[12].decode('utf-8') for i in range(num_links)]

    def get_object_number_of_links(self, obj_id: int) -> int:
        """
        Get the number of links of an articulated object

        :param obj_id: The object
        """
        return self.get_object_number_of_joints(obj_id)

    def get_object_number_of_joints(self, obj_id: int) -> int:
        """
        Get the number of joints of an articulated object

        :param obj_id: The object
        """
        return p.getNumJoints(obj_id, physicsClientId=self.client_id)

    def reset_object_joint_position(self, obj: Object, joint_name: str, joint_pose: float) -> None:
        """
        Reset the joint position instantly without physics simulation

        :param obj: The object
        :param joint_name: The name of the joint
        :param joint_pose: The new joint pose
        """
        p.resetJointState(obj.id, obj.joint_name_to_id[joint_name], joint_pose, physicsClientId=self.client_id)

<<<<<<< HEAD
    def reset_object_base_pose(self, obj: Object, position: List[float], orientation: List[float]):
        """
        Reset the world position and orientation of the base of the object instantaneously,
        not through physics simulation. (x,y,z) position vector and (x,y,z,w) quaternion orientation.
=======
        pose_in_map = self.local_transformer.transform_pose(pose, "map")

        position, orientation = pose_in_map.to_list()
>>>>>>> e1c84c1a

        :param obj: The object
        :param position: The new position of the object as a vector of x,y,z
        :param orientation: The new orientation of the object as a quaternion of x,y,z,w
        """
        p.resetBasePositionAndOrientation(obj.id, position, orientation, physicsClientId=self.client_id)

    def step(self):
        """
        Step the world simulation using forward dynamics
        """
        p.stepSimulation(physicsClientId=self.client_id)

    def set_object_link_color(self, obj: Object, link_id: int, rgba_color: Color):
        """
        Changes the color of a link of this object, the color has to be given as a 4 element list
        of RGBA values.

        :param obj: The object which should be colored
        :param link_id: The link id of the link which should be colored
        :param rgba_color: The color as RGBA values between 0 and 1
        """
        p.changeVisualShape(obj.id, link_id, rgbaColor=rgba_color, physicsClientId=self.client_id)

    def get_color_of_object_link(self, obj: Object, link_name: str) -> Color:
        return self.get_colors_of_all_links_of_object(obj)[link_name]

    def get_colors_of_all_links_of_object(self, obj: Object) -> Dict[str, Color]:
        """
        Get the RGBA colors of each link in the object as a dictionary from link name to color.

        :param obj: The object
        :return: A dictionary with link names as keys and 4 element list with the RGBA values for each link as value.
        """
        visual_data = p.getVisualShapeData(obj.id, physicsClientId=self.client_id)
        link_id_to_name = {v: k for k, v in obj.link_name_to_id.items()}
        links = list(map(lambda x: link_id_to_name[x[1]] if x[1] != -1 else "base", visual_data))
        colors = list(map(lambda x: Color.from_rgba(x[7]), visual_data))
        link_to_color = dict(zip(links, colors))
        return link_to_color

    def get_object_aabb(self, obj: Object) -> AxisAlignedBoundingBox:
        """
        Returns the axis aligned bounding box of this object. The return of this method are two points in
        world coordinate frame which define a bounding box.

        :param obj: The object for which the bounding box should be returned.
        :return: AxisAlignedBoundingBox object with min and max box points.
        """
        return AxisAlignedBoundingBox.from_min_max(*p.getAABB(obj.id, physicsClientId=self.client_id))

    def get_object_link_aabb(self, obj_id: int, link_id: int) -> AxisAlignedBoundingBox:
        """
        Returns the axis aligned bounding box of the link. The return of this method are two points in
        world coordinate frame which define a bounding box.
        """
        return AxisAlignedBoundingBox.from_min_max(*p.getAABB(obj_id, link_id, physicsClientId=self.client_id))

    def set_realtime(self, real_time: bool) -> None:
        """
        Enables the real time simulation of Physic in the BulletWorld. By default, this is disabled and Physics is only
        simulated to reason about it.

        :param real_time: Whether the World should simulate Physics in real time.
        """
        p.setRealTimeSimulation(1 if real_time else 0, physicsClientId=self.client_id)

    def set_gravity(self, gravity_vector: List[float]) -> None:
        """
        Sets the gravity that is used in the World. By default, it is set to the gravity on earth ([0, 0, -9.8]).
         Gravity is given as a vector in x,y,z. Gravity is only applied while simulating Physic.

        :param gravity_vector: The gravity vector that should be used in the World.
        """
        p.setGravity(gravity_vector[0], gravity_vector[1], gravity_vector[2], physicsClientId=self.client_id)

    def exit(self, wait_time_before_exit_in_secs: Optional[float] = 0.1) -> None:
        """
        Closes the BulletWorld as well as the shadow world, also collects any other thread that is running. This is the
        preferred method to close the BulletWorld.
        """
        super().exit(wait_time_before_exit_in_secs)

    def disconnect_from_physics_server(self):
        """
        Disconnects the world from the physics server.
        """
        p.disconnect(physicsClientId=self.client_id)

    def join_threads(self):
        """
        Join any running threads. Useful for example when exiting the world.
        """
        self.join_gui_thread_if_exists()

    def join_gui_thread_if_exists(self):
        if self._gui_thread:
            self._gui_thread.join()

    def save_physics_simulator_state(self) -> int:
        """
        Saves the state of the physics simulator and returns the unique id of the state.
        """
        return p.saveState(physicsClientId=self.client_id)

    def restore_physics_simulator_state(self, state_id):
        """
        Restores the objects and environment state in the physics simulator according to
         the given state using the unique state id.
        """
        p.restoreState(state_id, physicsClientId=self.client_id)

    def remove_physics_simulator_state(self, state_id: int):
        """
        Removes the physics simulator state with the given unique state id.
        """
        p.removeState(state_id, physicsClientId=self.client_id)

<<<<<<< HEAD
    def add_vis_axis(self, pose: Pose,
                     length: Optional[float] = 0.2) -> None:
        """
        Creates a Visual object which represents the coordinate frame at the given
        position and orientation. There can be an unlimited amount of vis axis objects.
=======
    def __exit__(self, *args):
        if not self.prev_world == None:
            BulletWorld.current_bullet_world = self.prev_world
        BulletWorld.current_bullet_world.world_sync.pause_sync = False
>>>>>>> e1c84c1a

        :param pose: The pose at which the axis should be spawned
        :param length: Optional parameter to configure the length of the axes
        """

        position, orientation = pose.to_list()

        vis_x = p.createVisualShape(p.GEOM_BOX, halfExtents=[length, 0.01, 0.01],
                                    rgbaColor=[1, 0, 0, 0.8], visualFramePosition=[length, 0.01, 0.01],
                                    physicsClientId=self.client_id)
        vis_y = p.createVisualShape(p.GEOM_BOX, halfExtents=[0.01, length, 0.01],
                                    rgbaColor=[0, 1, 0, 0.8], visualFramePosition=[0.01, length, 0.01],
                                    physicsClientId=self.client_id)
        vis_z = p.createVisualShape(p.GEOM_BOX, halfExtents=[0.01, 0.01, length],
                                    rgbaColor=[0, 0, 1, 0.8], visualFramePosition=[0.01, 0.01, length],
                                    physicsClientId=self.client_id)

        obj = p.createMultiBody(baseVisualShapeIndex=-1, linkVisualShapeIndices=[vis_x, vis_y, vis_z],
                                basePosition=position, baseOrientation=orientation,
                                linkPositions=[[0, 0, 0], [0, 0, 0], [0, 0, 0]],
                                linkMasses=[1.0, 1.0, 1.0], linkOrientations=[[0, 0, 0, 1], [0, 0, 0, 1], [0, 0, 0, 1]],
                                linkInertialFramePositions=[[0, 0, 0], [0, 0, 0], [0, 0, 0]],
                                linkInertialFrameOrientations=[[0, 0, 0, 1], [0, 0, 0, 1], [0, 0, 0, 1]],
                                linkParentIndices=[0, 0, 0],
                                linkJointTypes=[p.JOINT_FIXED, p.JOINT_FIXED, p.JOINT_FIXED],
                                linkJointAxis=[[1, 0, 0], [0, 1, 0], [0, 0, 1]],
                                linkCollisionShapeIndices=[-1, -1, -1],
                                physicsClientId=self.client_id)

        self.vis_axis.append(obj)

    def remove_vis_axis(self) -> None:
        """
        Removes all spawned vis axis objects that are currently in this BulletWorld.
        """
<<<<<<< HEAD
        for id in self.vis_axis:
            p.removeBody(id, physicsClientId=self.client_id)
        self.vis_axis = []

    def create_multi_body(self, multi_body: MultiBody) -> int:
        return p.createMultiBody(baseVisualShapeIndex=-MultiBody.base_visual_shape_index,
                                 linkVisualShapeIndices=MultiBody.link_visual_shape_indices,
                                 basePosition=MultiBody.base_position, baseOrientation=MultiBody.base_orientation,
                                 linkPositions=MultiBody.link_positions, linkMasses=MultiBody.link_masses,
                                 linkOrientations=MultiBody.link_orientations,
                                 linkInertialFramePositions=MultiBody.link_inertial_frame_positions,
                                 linkInertialFrameOrientations=MultiBody.link_inertial_frame_orientations,
                                 linkParentIndices=MultiBody.link_parent_indices,
                                 linkJointTypes=MultiBody.link_joint_types,
                                 linkJointAxis=MultiBody.link_joint_axis,
                                 linkCollisionShapeIndices=MultiBody.link_collision_shape_indices)

    def get_images_for_target(self,
                              target_pose: Pose,
                              cam_pose: Pose,
                              size: Optional[int] = 256) -> List[np.ndarray]:
        """
        Calculates the view and projection Matrix and returns 3 images:

        1. An RGB image
        2. A depth image
        3. A segmentation Mask, the segmentation mask indicates for every pixel the visible Object.

        From the given target_pose and cam_pose only the position is used.

        :param cam_pose: The pose of the camera
        :param target_pose: The pose to which the camera should point to
        :param size: The height and width of the images in pixel
        :return: A list containing an RGB and depth image as well as a segmentation mask, in this order.
        """
        # TODO: Might depend on robot cameras, if so please add these camera parameters to RobotDescription object
        # TODO: of your robot with a CameraDescription object.
        fov = 90
        aspect = size / size
        near = 0.2
        far = 100

        view_matrix = p.computeViewMatrix(cam_pose.position_as_list(), target_pose.position_as_list(), [0, 0, 1],
                                          physicsClientId=self.client_id)
        projection_matrix = p.computeProjectionMatrixFOV(fov, aspect, near, far, physicsClientId=self.client_id)
        return list(p.getCameraImage(size, size, view_matrix, projection_matrix,
                                     physicsClientId=self.client_id))[2:5]
=======
        Main method of the synchronization, this thread runs in a loop until the
        terminate flag is set.
        While this loop runs it continuously checks the cartesian and joint position of
        every object in the BulletWorld and updates the corresponding object in the
        shadow world. When there are entries in the adding or removing queue the corresponding objects will be added
        or removed in the same iteration.
        """
        while not self.terminate:
            self.check_for_pause()
            # self.equal_states = False
            for i in range(self.add_obj_queue.qsize()):
                obj = self.add_obj_queue.get()
                # [name, type, path, position, orientation, self.world.shadow_world, color, bulletworld object]
                o = Object(obj[0], obj[1], obj[2], Pose(obj[3], obj[4]), obj[5], obj[6])
                # Maps the BulletWorld object to the shadow world object
                self.object_mapping[obj[7]] = o
                self.add_obj_queue.task_done()
            for i in range(self.remove_obj_queue.qsize()):
                obj = self.remove_obj_queue.get()
                # Get shadow world object reference from object mapping
                shadow_obj = self.object_mapping[obj]
                shadow_obj.remove()
                del self.object_mapping[obj]
                self.remove_obj_queue.task_done()

            for bulletworld_obj, shadow_obj in self.object_mapping.items():
                b_pose = bulletworld_obj.get_pose()
                s_pose = shadow_obj.get_pose()
                if b_pose.dist(s_pose) != 0.0:
                    shadow_obj.set_pose(bulletworld_obj.get_pose())

                # Manage joint positions
                if len(bulletworld_obj.joints) > 2:
                    for joint_name in bulletworld_obj.joints.keys():
                        if shadow_obj.get_joint_state(joint_name) != bulletworld_obj.get_joint_state(joint_name):
                            shadow_obj.set_joint_states(bulletworld_obj.get_complete_joint_state())
                            break

            self.check_for_pause()
            # self.check_for_equal()
            time.sleep(1 / 360)

        self.add_obj_queue.join()
        self.remove_obj_queue.join()

    def check_for_pause(self) -> None:
        """
        Checks if :py:attr:`~self.pause_sync` is true and sleeps this thread until it isn't anymore.
        """
        while self.pause_sync:
            time.sleep(0.1)

    def check_for_equal(self) -> None:
        """
        Checks if both BulletWorlds have the same state, meaning all objects are in the same position.
        This is currently not used, but might be used in the future if synchronization issues worsen.
        """
        eql = True
        for obj, shadow_obj in self.object_mapping.items():
            eql = eql and obj.get_pose() == shadow_obj.get_pose()
        self.equal_states = eql
>>>>>>> e1c84c1a


class Gui(threading.Thread):
    """
    For internal use only. Creates a new thread for the physics simulation that is active until closed by :func:`~World.exit`
    Also contains the code for controlling the camera.
    """

    def __init__(self, world: World, mode: str):
        threading.Thread.__init__(self)
        self.world = world
        self.mode: str = mode

    def run(self):
        """
        Initializes the new simulation and checks in an endless loop
        if it is still active. If it is the thread will be suspended for 1/80 seconds, if it is not the method and
        thus the thread terminates. The loop also checks for mouse and keyboard inputs to control the camera.
        """
        if self.mode != "GUI":
            self.world.client_id = p.connect(p.DIRECT)
        else:
            self.world.client_id = p.connect(p.GUI)

            # Disable the side windows of the GUI
            p.configureDebugVisualizer(p.COV_ENABLE_GUI, 0, physicsClientId=self.world.client_id)
            # Change the init camera pose
            p.resetDebugVisualizerCamera(cameraDistance=1.5, cameraYaw=270.0, cameraPitch=-50,
                                         cameraTargetPosition=[-2, 0, 1], physicsClientId=self.world.client_id)

            # Get the initial camera target location
            cameraTargetPosition = p.getDebugVisualizerCamera(physicsClientId=self.world.client_id)[11]

            sphereVisualId = p.createVisualShape(p.GEOM_SPHERE, radius=0.05, rgbaColor=[1, 0, 0, 1],
                                                 physicsClientId=self.world.client_id)

            # Create a sphere with a radius of 0.05 and a mass of 0
            sphereUid = p.createMultiBody(baseMass=0.0,
                                          baseInertialFramePosition=[0, 0, 0],
                                          baseVisualShapeIndex=sphereVisualId,
                                          basePosition=cameraTargetPosition,
                                          physicsClientId=self.world.client_id)

            # Define the maxSpeed, used in calculations
            maxSpeed = 16

            # Set initial Camera Rotation
            cameraYaw = 50
            cameraPitch = -35

            # Keep track of the mouse state
            mouseState = [0, 0, 0]
            oldMouseX, oldMouseY = 0, 0

            # Determines if the sphere at cameraTargetPosition is visible
            visible = 1

            # Loop to update the camera position based on keyboard events
            while p.isConnected(self.world.client_id):
                # Monitor user input
                keys = p.getKeyboardEvents(physicalClientId=self.world.client_id)
                mouse = p.getMouseEvents(physicalClientId=self.world.client_id)

                # Get infos about the camera
                width, height, dist = (p.getDebugVisualizerCamera(physicalClientId=self.world.client_id)[0],
                                       p.getDebugVisualizerCamera(physicalClientId=self.world.client_id)[1],
                                       p.getDebugVisualizerCamera(physicalClientId=self.world.client_id)[10])
                cameraTargetPosition = p.getDebugVisualizerCamera(physicalClientId=self.world.client_id)[11]

                # Get vectors used for movement on x,y,z Vector
                xVec = [p.getDebugVisualizerCamera(physicalClientId=self.world.client_id)[2][i] for i in [0, 4, 8]]
                yVec = [p.getDebugVisualizerCamera(physicalClientId=self.world.client_id)[2][i] for i in [2, 6, 10]]
                zVec = (0, 0, 1)  # [p.getDebugVisualizerCamera()[2][i] for i in [1, 5, 9]]

                # Check the mouse state
                if mouse:
                    for m in mouse:

                        mouseX = m[2]
                        mouseY = m[1]

                        # update mouseState
                        # Left Mouse button
                        if m[0] == 2 and m[3] == 0:
                            mouseState[0] = m[4]
                        # Middle mouse butto (scroll wheel)
                        if m[0] == 2 and m[3] == 1:
                            mouseState[1] = m[4]
                        # right mouse button
                        if m[0] == 2 and m[3] == 2:
                            mouseState[2] = m[4]

                        # change visibility by clicking the mousewheel
                        if m[4] == 6 and m[3] == 1 and visible == 1:
                            visible = 0
                        elif m[4] == 6 and visible == 0:
                            visible = 1

                        # camera movement when the left mouse button is pressed
                        if mouseState[0] == 3:
                            speedX = abs(oldMouseX - mouseX) if (abs(oldMouseX - mouseX)) < maxSpeed else maxSpeed
                            speedY = abs(oldMouseY - mouseY) if (abs(oldMouseY - mouseY)) < maxSpeed else maxSpeed

                            # max angle of 89.5 and -89.5 to make sure the camera does not flip (is annoying)
                            if mouseX < oldMouseX:
                                if (cameraPitch + speedX) < 89.5:
                                    cameraPitch += (speedX / 4) + 1
                            elif mouseX > oldMouseX:
                                if (cameraPitch - speedX) > -89.5:
                                    cameraPitch -= (speedX / 4) + 1

                            if mouseY < oldMouseY:
                                cameraYaw += (speedY / 4) + 1
                            elif mouseY > oldMouseY:
                                cameraYaw -= (speedY / 4) + 1

                        if mouseState[1] == 3:
                            speedX = abs(oldMouseX - mouseX)
                            factor = 0.05

                            if mouseX < oldMouseX:
                                dist = dist - speedX * factor
                            elif mouseX > oldMouseX:
                                dist = dist + speedX * factor
                            dist = max(dist, 0.1)

                        # camera movement when the right mouse button is pressed
                        if mouseState[2] == 3:
                            speedX = abs(oldMouseX - mouseX) if (abs(oldMouseX - mouseX)) < 5 else 5
                            speedY = abs(oldMouseY - mouseY) if (abs(oldMouseY - mouseY)) < 5 else 5
                            factor = 0.05

                            if mouseX < oldMouseX:
                                cameraTargetPosition = np.subtract(cameraTargetPosition,
                                                                   np.multiply(np.multiply(zVec, factor), speedX))
                            elif mouseX > oldMouseX:
                                cameraTargetPosition = np.add(cameraTargetPosition,
                                                              np.multiply(np.multiply(zVec, factor), speedX))

                            if mouseY < oldMouseY:
                                cameraTargetPosition = np.add(cameraTargetPosition,
                                                              np.multiply(np.multiply(xVec, factor), speedY))
                            elif mouseY > oldMouseY:
                                cameraTargetPosition = np.subtract(cameraTargetPosition,
                                                                   np.multiply(np.multiply(xVec, factor), speedY))
                        # update oldMouse values
                        oldMouseY, oldMouseX = mouseY, mouseX

                # check the keyboard state
                if keys:
                    # if shift is pressed, double the speed
                    if p.B3G_SHIFT in keys:
                        speedMult = 5
                    else:
                        speedMult = 2.5

                    # if control is pressed, the movements caused by the arrowkeys, the '+' as well as the '-' key
                    # change
                    if p.B3G_CONTROL in keys:

                        # the up and down arrowkeys cause the targetPos to move along the z axis of the map
                        if p.B3G_DOWN_ARROW in keys:
                            cameraTargetPosition = np.subtract(cameraTargetPosition,
                                                               np.multiply(np.multiply(zVec, 0.03), speedMult))
                        elif p.B3G_UP_ARROW in keys:
                            cameraTargetPosition = np.add(cameraTargetPosition,
                                                          np.multiply(np.multiply(zVec, 0.03), speedMult))

                        # left and right arrowkeys cause the targetPos to move horizontally relative to the camera
                        if p.B3G_LEFT_ARROW in keys:
                            cameraTargetPosition = np.subtract(cameraTargetPosition,
                                                               np.multiply(np.multiply(xVec, 0.03), speedMult))
                        elif p.B3G_RIGHT_ARROW in keys:
                            cameraTargetPosition = np.add(cameraTargetPosition,
                                                          np.multiply(np.multiply(xVec, 0.03), speedMult))

                        # the '+' and '-' keys cause the targetpos to move forwards and backwards relative to the camera
                        # while the camera stays at a constant distance. SHIFT + '=' is for US layout
                        if ord("+") in keys or p.B3G_SHIFT in keys and ord("=") in keys:
                            cameraTargetPosition = np.subtract(cameraTargetPosition,
                                                               np.multiply(np.multiply(yVec, 0.03), speedMult))
                        elif ord("-") in keys:
                            cameraTargetPosition = np.add(cameraTargetPosition,
                                                          np.multiply(np.multiply(yVec, 0.03), speedMult))

                    # standard bindings for thearrowkeys, the '+' as well as the '-' key
                    else:

                        # left and right arrowkeys cause the camera to rotate around the yaw axis
                        if p.B3G_RIGHT_ARROW in keys:
                            cameraYaw += (360 / width) * speedMult
                        elif p.B3G_LEFT_ARROW in keys:
                            cameraYaw -= (360 / width) * speedMult

                        # the up and down arrowkeys cause the camera to rotate around the pitch axis
                        if p.B3G_DOWN_ARROW in keys:
                            if (cameraPitch + (360 / height) * speedMult) < 89.5:
                                cameraPitch += (360 / height) * speedMult
                        elif p.B3G_UP_ARROW in keys:
                            if (cameraPitch - (360 / height) * speedMult) > -89.5:
                                cameraPitch -= (360 / height) * speedMult

                        # the '+' and '-' keys cause the camera to zoom towards and away from the targetPos without
                        # moving it. SHIFT + '=' is for US layout since the events can't handle shift plus something
                        if ord("+") in keys or p.B3G_SHIFT in keys and ord("=") in keys:
                            if (dist - (dist * 0.02) * speedMult) > 0.1:
                                dist -= dist * 0.02 * speedMult
                        elif ord("-") in keys:
                            dist += dist * 0.02 * speedMult

                p.resetDebugVisualizerCamera(cameraDistance=dist, cameraYaw=cameraYaw, cameraPitch=cameraPitch,
                                             cameraTargetPosition=cameraTargetPosition,
                                             physicsClientId=self.world.client_id)
                if visible == 0:
                    cameraTargetPosition = (0.0, -50, 50)
                p.resetBasePositionAndOrientation(sphereUid, cameraTargetPosition, [0, 0, 0, 1],
                                                  physicsClientId=self.world.client_id)
                time.sleep(1. / 80.)<|MERGE_RESOLUTION|>--- conflicted
+++ resolved
@@ -236,16 +236,10 @@
         """
         p.resetJointState(obj.id, obj.joint_name_to_id[joint_name], joint_pose, physicsClientId=self.client_id)
 
-<<<<<<< HEAD
     def reset_object_base_pose(self, obj: Object, position: List[float], orientation: List[float]):
         """
         Reset the world position and orientation of the base of the object instantaneously,
         not through physics simulation. (x,y,z) position vector and (x,y,z,w) quaternion orientation.
-=======
-        pose_in_map = self.local_transformer.transform_pose(pose, "map")
-
-        position, orientation = pose_in_map.to_list()
->>>>>>> e1c84c1a
 
         :param obj: The object
         :param position: The new position of the object as a vector of x,y,z
@@ -364,24 +358,19 @@
         """
         p.removeState(state_id, physicsClientId=self.client_id)
 
-<<<<<<< HEAD
     def add_vis_axis(self, pose: Pose,
                      length: Optional[float] = 0.2) -> None:
         """
         Creates a Visual object which represents the coordinate frame at the given
         position and orientation. There can be an unlimited amount of vis axis objects.
-=======
-    def __exit__(self, *args):
-        if not self.prev_world == None:
-            BulletWorld.current_bullet_world = self.prev_world
-        BulletWorld.current_bullet_world.world_sync.pause_sync = False
->>>>>>> e1c84c1a
 
         :param pose: The pose at which the axis should be spawned
         :param length: Optional parameter to configure the length of the axes
         """
 
-        position, orientation = pose.to_list()
+        pose_in_map = self.local_transformer.transform_pose(pose, "map")
+
+        position, orientation = pose_in_map.to_list()
 
         vis_x = p.createVisualShape(p.GEOM_BOX, halfExtents=[length, 0.01, 0.01],
                                     rgbaColor=[1, 0, 0, 0.8], visualFramePosition=[length, 0.01, 0.01],
@@ -411,7 +400,6 @@
         """
         Removes all spawned vis axis objects that are currently in this BulletWorld.
         """
-<<<<<<< HEAD
         for id in self.vis_axis:
             p.removeBody(id, physicsClientId=self.client_id)
         self.vis_axis = []
@@ -459,69 +447,6 @@
         projection_matrix = p.computeProjectionMatrixFOV(fov, aspect, near, far, physicsClientId=self.client_id)
         return list(p.getCameraImage(size, size, view_matrix, projection_matrix,
                                      physicsClientId=self.client_id))[2:5]
-=======
-        Main method of the synchronization, this thread runs in a loop until the
-        terminate flag is set.
-        While this loop runs it continuously checks the cartesian and joint position of
-        every object in the BulletWorld and updates the corresponding object in the
-        shadow world. When there are entries in the adding or removing queue the corresponding objects will be added
-        or removed in the same iteration.
-        """
-        while not self.terminate:
-            self.check_for_pause()
-            # self.equal_states = False
-            for i in range(self.add_obj_queue.qsize()):
-                obj = self.add_obj_queue.get()
-                # [name, type, path, position, orientation, self.world.shadow_world, color, bulletworld object]
-                o = Object(obj[0], obj[1], obj[2], Pose(obj[3], obj[4]), obj[5], obj[6])
-                # Maps the BulletWorld object to the shadow world object
-                self.object_mapping[obj[7]] = o
-                self.add_obj_queue.task_done()
-            for i in range(self.remove_obj_queue.qsize()):
-                obj = self.remove_obj_queue.get()
-                # Get shadow world object reference from object mapping
-                shadow_obj = self.object_mapping[obj]
-                shadow_obj.remove()
-                del self.object_mapping[obj]
-                self.remove_obj_queue.task_done()
-
-            for bulletworld_obj, shadow_obj in self.object_mapping.items():
-                b_pose = bulletworld_obj.get_pose()
-                s_pose = shadow_obj.get_pose()
-                if b_pose.dist(s_pose) != 0.0:
-                    shadow_obj.set_pose(bulletworld_obj.get_pose())
-
-                # Manage joint positions
-                if len(bulletworld_obj.joints) > 2:
-                    for joint_name in bulletworld_obj.joints.keys():
-                        if shadow_obj.get_joint_state(joint_name) != bulletworld_obj.get_joint_state(joint_name):
-                            shadow_obj.set_joint_states(bulletworld_obj.get_complete_joint_state())
-                            break
-
-            self.check_for_pause()
-            # self.check_for_equal()
-            time.sleep(1 / 360)
-
-        self.add_obj_queue.join()
-        self.remove_obj_queue.join()
-
-    def check_for_pause(self) -> None:
-        """
-        Checks if :py:attr:`~self.pause_sync` is true and sleeps this thread until it isn't anymore.
-        """
-        while self.pause_sync:
-            time.sleep(0.1)
-
-    def check_for_equal(self) -> None:
-        """
-        Checks if both BulletWorlds have the same state, meaning all objects are in the same position.
-        This is currently not used, but might be used in the future if synchronization issues worsen.
-        """
-        eql = True
-        for obj, shadow_obj in self.object_mapping.items():
-            eql = eql and obj.get_pose() == shadow_obj.get_pose()
-        self.equal_states = eql
->>>>>>> e1c84c1a
 
 
 class Gui(threading.Thread):
