--- conflicted
+++ resolved
@@ -358,8 +358,8 @@
     def insert(self, session: Session, *args, **kwargs) -> ORMMotionDesignator:
         pass
 
-<<<<<<< HEAD
-
+
+@dataclass
 class PouringMotion(BaseMotion):
     """
     Designator for pouring
@@ -387,23 +387,16 @@
         pass
 
 
+
+@dataclass
 class HeadFollowMotion(BaseMotion):
     """
-    Designator for moving head to human (to pose on topic /human_pose)
-    """
-    state: str
-    """
-    defines if robot should start/stop looking at humans
-=======
-@dataclass
-class HeadFollowMotion(BaseMotion):
-    """
     continuously look at human
     """
     state: Optional[str]
     """
     Whether to start or stop motion
->>>>>>> 24667e94
+
     """
 
     @with_tree
@@ -418,20 +411,11 @@
         pass
 
 
-<<<<<<< HEAD
+@dataclass
 class PointingMotion(BaseMotion):
     """
-    Designator for pointing to given coordinates
-    Robot rotates one hand to pose
-    """
-
-=======
-@dataclass
-class PointingMotion(BaseMotion):
-    """
     Point at given Coordinates
     """
->>>>>>> 24667e94
     x_coordinate: float
     """
     x coordinate where the robot points to (in map frame)
@@ -454,10 +438,10 @@
         pass
 
     def insert(self, session: Session, *args, **kwargs) -> ORMMotionDesignator:
-<<<<<<< HEAD
-        pass
-
-
+        pass
+
+
+@dataclass
 class DoorOpenMotion(BaseMotion):
     """
     Designator for opening a door
@@ -479,7 +463,7 @@
     def insert(self, session: Session, *args, **kwargs) -> ORMMotionDesignator:
         pass
 
-
+@dataclass
 class GraspHandleMotion(BaseMotion):
     """
     Designator for grasping a (door-)handle
@@ -499,6 +483,4 @@
         pass
 
     def insert(self, session: Session, *args, **kwargs) -> ORMMotionDesignator:
-=======
->>>>>>> 24667e94
         pass