import dataclasses

from sqlalchemy.orm import Session
from .object_designator import ObjectDesignatorDescription, ObjectPart, RealObject
from ..bullet_world import Object, BulletWorld
from ..designator import DesignatorError
from ..plan_failures import PerceptionObjectNotFound
from ..process_module import ProcessModuleManager
from ..robot_descriptions import robot_description
from ..designator import MotionDesignatorDescription
from ..orm.motion_designator import (MoveMotion as ORMMoveMotion, AccessingMotion as ORMAccessingMotion,
                                     MoveTCPMotion as ORMMoveTCPMotion, LookingMotion as ORMLookingMotion,
                                     MoveGripperMotion as ORMMoveGripperMotion, DetectingMotion as ORMDetectingMotion,
                                     WorldStateDetectingMotion as ORMWorldStateDetectingMotion,
                                     OpeningMotion as ORMOpeningMotion, ClosingMotion as ORMClosingMotion)

from typing import List, Dict, Callable, Optional
from ..pose import Pose
from ..task import with_tree


class MoveMotion(MotionDesignatorDescription):
    """
    Moves the robot to a designated location
    """

    @dataclasses.dataclass
    class Motion(MotionDesignatorDescription.Motion):
        # cmd: str
        target: Pose
        """
        Location to which the robot should be moved
        """

        @with_tree
        def perform(self):
            pm_manager = ProcessModuleManager.get_manager()
            return pm_manager.navigate().execute(self)
            # return ProcessModule.perform(self)

        def to_sql(self) -> ORMMoveMotion:
            return ORMMoveMotion()

        def insert(self, session, *args, **kwargs) -> ORMMoveMotion:
            motion = super().insert(session)

            pose = self.target.insert(session)
            motion.pose_id = pose.id

            session.add(motion)
            session.commit()

            return motion

    def __init__(self, target: Pose, resolver: Callable = None):
        """
        Navigates to robot to the given target

        :param target: Position and Orientation of the navigation goal
        :param resolver: A method with which to resolve the description
        """
        super().__init__(resolver)
        self.cmd: str = "navigate"
        self.target: Pose = target

    def ground(self) -> Motion:
        """
        Default resolver for moving the robot, this resolver simply creates the motion designator from the input of the
        designator description.

        :return: A resolved and performable motion designator
        """
        return self.Motion(self.cmd, self.target)


class PickUpMotion(MotionDesignatorDescription):
    """
    Lets the robot pick up a specific object
    """

    @dataclasses.dataclass
    class Motion(MotionDesignatorDescription.Motion):
        # cmd: str
        object_desig: ObjectDesignatorDescription.Object
        """
        Object designator describing the object to be picked up
        """
        arm: str
        """
        Arm that should be used for picking up the object
        """
        grasp: str
        """
        From which direction the object should be grasped, e.g. 'left', 'front', etc.
        """

        @with_tree
        def perform(self):
            pm_manager = ProcessModuleManager.get_manager()
            return pm_manager.pick_up().execute(self)

    def __init__(self, object_desig: ObjectDesignatorDescription.Object, grasp: str = None, arm: str = None,
                 resolver: Callable = None):
        """
        Motion designator implementation of the robot picking up an object. The robot will move its arm to the position
        of the object and attach the object to the gripper of the robot.

        :param object_desig: Object designator of the object to be picked up
        :param grasp: From which direction the object should be picked up
        :param arm: Which arm should be used for picking up
        :param resolver: Alternative resolver that produces a resolved and performable motion deisgnator
        """
        super().__init__(resolver)
        self.cmd: str = 'pick-up'
        self.object_desig: ObjectDesignatorDescription.Object = object_desig
        self.arm: Optional[str] = arm
        self.grasp: Optional[str] = grasp

    def ground(self):
        """
        Default resolver for picking up. Checks if all parameter are present and will fill missing parameter. Optional
        parameter ``arm`` and ``grasp`` will default to ``'left'``.

        :return: A resolved motion designator that can be performed
        """
        arm = "left" if not self.arm else self.arm
        grasp = "left" if not self.grasp else self.grasp
        return self.Motion(self.cmd, self.object_desig, arm, grasp)


class PlaceMotion(MotionDesignatorDescription):
    """
    Lets the robot place an object that was picked up
    """

    @dataclasses.dataclass
    class Motion(MotionDesignatorDescription.Motion):
        # cmd: str
        object: ObjectDesignatorDescription.Object
        """
        Object designator of the object to be placed
        """
        target: Pose
        """
        Pose at which the object should be placed
        """
        arm: str
        """
        Arm that is currently holding the object
        """
        grasp: str

        @with_tree
        def perform(self):
            pm_manager = ProcessModuleManager.get_manager()
            return pm_manager.place().execute(self)

    def __init__(self, object_desig: ObjectDesignatorDescription.Object, target: Pose,
                 arm: Optional[str] = None, grasp: str = "front", resolver: Optional[Callable] = None):
        """
        Places the object in object_desig at the position in target. If an arm is given then the arm is used, otherwise
        arm defaults to ``'left'``

        :param object_desig: Object designator describing the object to be placed
        :param target: The target pose on which to place the object
        :param arm: An arm to use for placing
        :param resolver: An alternative resolver that resolves the list of parameters to a resolved motion designator.
        """
        super().__init__(resolver)
        self.cmd: str = 'place'
        self.object_desig: ObjectDesignatorDescription.Object = object_desig
        self.target: Pose = target
        self.arm: str = arm
        self.grasp: str = grasp

    def ground(self) -> Motion:
        """
        Default resolver for placing an object which returns a resolved motion designator for the input. If no arm is
        given then the arm parameter will default to ``'left'``.

        :return: A resolved performable motion designator
        """
        arm = "left" if not self.arm else self.arm
        return self.Motion(self.cmd, self.object_desig, self.target, arm, self.grasp)


class MoveTCPMotion(MotionDesignatorDescription):
    """
    Moves the Tool center point (TCP) of the robot
    """

    @dataclasses.dataclass
    class Motion(MotionDesignatorDescription.Motion):
        # cmd: str
        target: Pose
        """
        Target pose to which the TCP should be moved
        """
        arm: str
        """
        Arm with the TCP that should be moved to the target
        """
        allow_gripper_collision: bool
        """
        If the gripper can collide with something
        """

        @with_tree
        def perform(self):
            pm_manager = ProcessModuleManager.get_manager()
            return pm_manager.move_tcp().execute(self)

        def to_sql(self) -> ORMMoveTCPMotion:
            return ORMMoveTCPMotion(self.arm, self.allow_gripper_collision)

        def insert(self, session: Session, *args, **kwargs) -> ORMMoveTCPMotion:
            motion = super().insert(session)

            pose = self.target.insert(session)
            motion.pose_id = pose.id

            session.add(motion)
            session.commit()

            return motion

    def __init__(self, target: Pose, arm: Optional[str] = None,
                 resolver: Optional[Callable] = None, allow_gripper_collision: Optional[bool] = None):
        """
        Moves the TCP of the given arm to the given target pose.

        :param target: Target pose for the TCP
        :param arm: Arm that should be moved
        :param resolver: Alternative resolver which returns a resolved motion designator
        :param allow_gripper_collision: If the gripper should be allowed to collide with something, only used on the real robot
        """
        super().__init__(resolver)
        self.cmd: str = 'move-tcp'
        self.target: Pose = target
        self.arm: Optional[str] = arm
        self.allow_gripper_collision = allow_gripper_collision

    def ground(self) -> Motion:
        """
        Default resolver that returns a resolved motion designator, arm defaults to ``'left'`` if no arm is given.

        :return: A resolved motion designator
        """
        arm = "left" if not self.arm else self.arm
        return self.Motion(self.cmd, self.target, arm, self.allow_gripper_collision)


class LookingMotion(MotionDesignatorDescription):
    """
    Lets the robot look at a point
    """

    @dataclasses.dataclass
    class Motion(MotionDesignatorDescription.Motion):
        # cmd: str
        target: Pose

        @with_tree
        def perform(self):
            pm_manager = ProcessModuleManager.get_manager()
            return pm_manager.looking().execute(self)

        def to_sql(self) -> ORMLookingMotion:
            return ORMLookingMotion()

        def insert(self, session: Session, *args, **kwargs) -> ORMLookingMotion:
            motion = super().insert(session)

            pose = self.target.insert(session)
            motion.pose_id = pose.id

            session.add(motion)
            session.commit()

            return motion

    def __init__(self, target: Optional[Pose] = None, object: Optional[ObjectDesignatorDescription.Object] = None,
                 resolver: Optional[Callable] = None):
        """
        Moves the head of the robot such that the camera points towards the given location. If ``target`` and ``object``
        are given ``target`` will be preferred.

        :param target: Position and orientation of the target
        :param object: An Object in the BulletWorld
        :param resolver: Alternative resolver that returns a resolved motion designator for parameter
        """
        super().__init__(resolver)
        self.cmd: str = 'looking'
        self.target: Optional[Pose] = target
        self.object: Object = object.bullet_world_object if object else object

    def ground(self) -> Motion:
        """
        Default resolver for looking, chooses which pose to take if ``target`` and ``object`` are given. If both are given
        ``target`` will be preferred.

        :return: A resolved motion designator
        """
        if not self.target and self.object:
            self.target = self.object.get_pose()
        return self.Motion(self.cmd, self.target)


class MoveGripperMotion(MotionDesignatorDescription):
    """
    Opens or closes the gripper
    """

    @dataclasses.dataclass
    class Motion(MotionDesignatorDescription.Motion):
        # cmd: str
        motion: str
        """
        Motion that should be performed, either 'open' or 'close'
        """
        gripper: str
        """
        Name of the gripper that should be moved
        """
        allow_gripper_collision: bool
        """
        If the gripper is allowed to collide with something
        """

        @with_tree
        def perform(self):
            pm_manager = ProcessModuleManager.get_manager()
            return (pm_manager.move_gripper().execute(self))

        def to_sql(self) -> ORMMoveGripperMotion:
            return ORMMoveGripperMotion(self.motion, self.gripper, self.allow_gripper_collision)

        def insert(self, session: Session, *args, **kwargs) -> ORMMoveGripperMotion:
            motion = super().insert(session)

            session.add(motion)
            session.commit()
            return motion

    def __init__(self, motion: str, gripper: str, resolver: Optional[Callable] = None,
                 allow_gripper_collision: Optional[bool] = None):
        """
        Moves the gripper into a given position.

        :param motion: Which motion to perform
        :param gripper: Name of the gripper that should be moved
        :param resolver: An alternative resolver that resolves the parameter to a motion designator
        """
        super().__init__(resolver)
        self.cmd: str = 'move-gripper'
        self.motion: str = motion
        self.gripper: str = gripper
        self.allow_gripper_collision = allow_gripper_collision

    def ground(self) -> Motion:
        """
        Default resolver for moving the gripper, simply returns a resolved motion designator

        :return: A resolved motion designator
        """
        return self.Motion(self.cmd, self.motion, self.gripper, self.allow_gripper_collision)


class DetectingMotion(MotionDesignatorDescription):
    """
    Tries to detect an object in the FOV of the robot
    """

    @dataclasses.dataclass
    class Motion(MotionDesignatorDescription.Motion):
        # cmd: str
        technique: str
        """
        Technique means how the object should be detected, e.g. 'color', 'shape', 'all', etc. 
        """

        object_type: Optional[str]
        """
        Type of the object that should be detected
        """

        state: Optional[str] = None
        """
        The state instructs our perception system to either start or stop the search for an object or human.
        """

        def perform(self):
            pm_manager = ProcessModuleManager.get_manager()
            bullet_world_objects = pm_manager.detecting().execute(self)
            if not bullet_world_objects:
                raise PerceptionObjectNotFound(
                    f"Could not find an object with the type {self.object_type} in the FOV of the robot")
            return bullet_world_objects

    def __init__(self, technique: str, resolver: Optional[Callable] = None, object_type: Optional[str] = None,
                 state: Optional[str] = None):
        """
        Detects an object in the FOV of the robot. If an object type is given then the object will be searched for 

        :param technique: Technique that should be used for detecting, e.g. 'color', 'shape', 'all', etc.
        :param object_type: Type of the object which should be detected
        :param state The state instructs our perception system to either start or stop the search for an object or human.
        :param resolver: An alternative resolver which returns a resolved motion designator
        """
        super().__init__(resolver)
        self.cmd: str = 'detecting'
        self.technique: str = technique
        self.object_type: Optional[str] = object_type
        self.state: Optional[str] = state

    def ground(self) -> Motion:
        """
        Default resolver for detecting, simply returns a resolver motion designator without checking.

        :return: A resolved motion designator
        """
        return self.Motion(self.cmd, self.technique, self.object_type, self.state)


class MoveArmJointsMotion(MotionDesignatorDescription):
    """
    Moves the joints of each arm into the given position
    """

    @dataclasses.dataclass
    class Motion(MotionDesignatorDescription.Motion):
        # cmd: str
        left_arm_poses: Dict[str, float]
        """
        Target positions for the left arm joints
        """
        right_arm_poses: Dict[str, float]
        """
        Target positions for the right arm joints
        """

        def perform(self):
            pm_manager = ProcessModuleManager.get_manager()
            return pm_manager.move_arm_joints().execute(self)

    def __init__(self, left_arm_config: Optional[str] = None, right_arm_config: Optional[str] = None,
                 left_arm_poses: Optional[dict] = None, right_arm_poses: Optional[dict] = None,
                 resolver: Optional[Callable] = None):
        """
        Moves the arm joints, target positions can be either be pre-defined configurations (like 'park') or a dictionary
        with joint names as keys and joint positions as values. If a configuration and a dictionary are given the
        dictionary will be preferred.

        :param left_arm_config: Target configuration for the left arm
        :param right_arm_config: Target configuration for the right arm
        :param left_arm_poses: Target Dict for the left arm
        :param right_arm_poses: Target Dict for the right arm
        :param resolver: An alternative resolver that returns a resolved motion designator for the given parameters.
        """
        super().__init__(resolver)
        self.cmd = 'move-arm-joints'
        self.left_arm_config: str = left_arm_config
        self.right_arm_config: str = right_arm_config
        self.left_arm_poses: Dict[str, float] = left_arm_poses
        self.right_arm_poses: Dict[str, float] = right_arm_poses

    def ground(self) -> Motion:
        """
        Default resolver for moving the arms, returns a resolved motion designator containing the target positions for
        the left and right arm joints.

        :return: A resolved and performable motion designator
        """
        left_poses = None
        right_poses = None

        if self.left_arm_poses:
            left_poses = self.left_arm_poses
        elif self.left_arm_config == "park":
            left_poses = robot_description.get_static_joint_chain("left", self.left_arm_config)
        # predefined arm motion for placing human given object
        elif self.left_arm_config == "place_human_given_obj":
            left_poses = robot_description.get_static_joint_chain("given_obj", self.left_arm_config)
        if self.right_arm_poses:
            right_poses = self.right_arm_poses
        elif self.right_arm_config:
            right_poses = robot_description.get_static_joint_chain("right", self.right_arm_config)
        return self.Motion(self.cmd, left_poses, right_poses)


class WorldStateDetectingMotion(MotionDesignatorDescription):
    """
    Detects an object based on the world state.
    """

    @dataclasses.dataclass
    class Motion(MotionDesignatorDescription.Motion):
        # cmd: str
        object_type: str
        """
        Object type that should be detected
        """

        def perform(self):
            pm_manager = ProcessModuleManager.get_manager()
            return pm_manager.world_state_detecting().execute(self)

    def __init__(self, object_type: str, resolver: Optional[Callable] = None):
        """
        Tries to find an object using the belief state (BulletWorld), if there is an object in the belief state matching
        the given object type an object designator will be returned.

        :param object_type: The object type which should be detected
        :param resolver: An alternative resolver that returns a resolved motion designator for the input parameter
        """
        super().__init__(resolver)
        self.cmd: str = 'world-state-detecting'
        self.object_type: str = object_type

    def ground(self) -> Motion:
        """
        Default resolver for world state detecting which simply returns a resolved motion designator for the input
        parameter.

        :return: A resolved motion designator
        """
        return self.Motion(self.cmd, self.object_type)


class MoveJointsMotion(MotionDesignatorDescription):
    """
    Moves any joint on the robot
    """

    @dataclasses.dataclass
    class Motion(MotionDesignatorDescription.Motion):
        # cmd: str
        names: list
        """
        List of joint names that should be moved 
        """
        positions: list
        """
        Target positions of joints, should correspond to the list of names
        """

        def perform(self):
            pm_manager = ProcessModuleManager.get_manager()
            return pm_manager.move_joints().execute(self)

    def __init__(self, names: List[str], positions: List[float], resolver: Optional[Callable] = None):
        """
        Moves the joints given by the list of names to the positions given by the list of positions. The index of a
        joint name should correspond to the index of the target position.

        :param names: List of joint names that should be moved
        :param positions: List of joint positions that the joints should be moved in
        :param resolver: An alternative resolver that resolves the input parameters to a performable motion designator.
        """
        super().__init__(resolver)
        self.cmd: str = "move-joints"
        self.names: List[str] = names
        self.positions: List[float] = positions

    def ground(self) -> Motion:
        """
        Default resolver for move joints, checks if the length of both list match and checks if the target positions are
        within the joint limits as stated in the URDF.

        :return: A resolved motion designator
        """
        if len(self.names) != len(self.positions):
            raise DesignatorError("[Motion Designator][Move Joints] The length of names and positions does not match")
        for i in range(len(self.names)):
            lower, upper = BulletWorld.robot.get_joint_limits(self.names[i])
            if self.positions[i] < lower or self.positions[i] > upper:
                raise DesignatorError(
                    f"[Motion Designator][Move Joints] The given configuration for the Joint {self.names[i]} violates its limits: (lower = {lower}, upper = {upper})")
        return self.Motion(self.cmd, self.names, self.positions)


class OpeningMotion(MotionDesignatorDescription):
    """
    Designator for opening container
    """

    @dataclasses.dataclass
    class Motion(MotionDesignatorDescription.Motion):
        # cmd: str
        object_part: ObjectPart.Object
        """
        Object designator for the drawer handle
        """
        arm: str
        """
        Arm that should be used
        """

        @with_tree
        def perform(self):
            pm_manager = ProcessModuleManager.get_manager()
            return pm_manager.open().execute(self)

        def to_sql(self) -> ORMOpeningMotion:
            return ORMOpeningMotion(self.arm)

        def insert(self, session: Session, *args, **kwargs) -> ORMOpeningMotion:
            motion = super().insert(session)

            op = self.object_part.insert(session)
            motion.object_id = op.id

            session.add(motion)
            session.commit()

            return motion

    def __init__(self, object_part: ObjectPart.Object, arm: str, resolver: Optional[Callable] = None):
        """
        Lets the robot open a container specified by the given parameter. This motion designator assumes that the handle
        is already grasped.

        :param object_part: Object designator describing the handle of the drawer
        :param arm: Arm that should be used
        :param resolver: An alternative resolver
        """
        super().__init__(resolver)
        self.cmd: str = 'open'
        self.objet_part = object_part
        self.arm: str = arm

    def ground(self) -> Motion:
        """
        Default resolver for opening motion designator, returns a resolved motion designator for the input parameters.

        :return: A resolved motion designator
        """
        return self.Motion(self.cmd, self.objet_part, self.arm)


class ClosingMotion(MotionDesignatorDescription):
    """
    Designator for closing a container
    """

    @dataclasses.dataclass
    class Motion(MotionDesignatorDescription.Motion):
        # cmd: str
        object_part: ObjectPart.Object
        """
        Object designator for the drawer handle
        """
        arm: str
        """
        Arm that should be used
        """

        @with_tree
        def perform(self):
            pm_manager = ProcessModuleManager.get_manager()
            return pm_manager.close().execute(self)

        def to_sql(self) -> ORMClosingMotion:
            return ORMClosingMotion(self.arm)

        def insert(self, session: Session, *args, **kwargs) -> ORMClosingMotion:
            motion = super().insert(session)

            op = self.object_part.insert(session)
            motion.object_id = op.id

            session.add(motion)
            session.commit()

            return motion

    def __init__(self, object_part: ObjectPart.Object, arm: str, resolver: Optional[Callable] = None):
        """
        Lets the robot close a container specified by the given parameter. This assumes that the handle is already grasped

        :param object_part: Object designator describing the handle of the drawer
        :param arm: Arm that should be used
        :param resolver: An alternative resolver
        """
        super().__init__(resolver)
        self.cmd: str = 'close'
        self.objet_part = object_part
        self.arm: str = arm

    def ground(self) -> Motion:
        """
        Default resolver for opening motion designator, returns a resolved motion designator for the input parameters.

        :return: A resolved motion designator
        """
        return self.Motion(self.cmd, self.objet_part, self.arm)


class TalkingMotion(MotionDesignatorDescription):
    """
    Designator for closing a container
    """

    @dataclasses.dataclass
    class Motion(MotionDesignatorDescription.Motion):
        cmd: str
        """
        Sentence what the robot should say
        """

        def perform(self):
            pm_manager = ProcessModuleManager.get_manager()
            return pm_manager.talk().execute(self)

    def __init__(self, cmd: str, resolver: Optional[Callable] = None):
        """
        Lets the robot close a container specified by the given parameter. This assumes that the handle is already grasped

        :param object_part: Object designator describing the handle of the drawer
        :param arm: Arm that should be used
        :param resolver: An alternative resolver
        """
        super().__init__(resolver)
        self.cmd: str = cmd

    def ground(self) -> Motion:
        """
        Default resolver for opening motion designator, returns a resolved motion designator for the input parameters.

        :return: A resolved motion designator
        """
        return self.Motion(self.cmd)


class PouringMotion(MotionDesignatorDescription):
    """
    Designator for pouring
    """

    @dataclasses.dataclass
    class Motion(MotionDesignatorDescription.Motion):
        direction: str
        """
        The direction that should be used for pouring. For example, 'left' or 'right'
        """

        angle: float
        """
        the angle to move the gripper to
        """

        def perform(self):
            pm_manager = ProcessModuleManager.get_manager()
            return pm_manager.pour().execute(self)

    def __init__(self, direction: str, angle: float, resolver: Optional[Callable] = None):
        """
        Lets the robot pour based on the given parameter.
<<<<<<< HEAD

=======
>>>>>>> 94e61182
        :param direction: The direction of the pouring
        :param angle: The angle to move the gripper to
        :param resolver: An alternative resolver
        """
        super().__init__(resolver)
        self.cmd: str = 'pour'
        self.direction: str = direction
        self.angle: float = angle

    def ground(self) -> Motion:
        """
        Default resolver for pouring motion designator, returns a resolved motion designator for the input parameters.
<<<<<<< HEAD

=======
>>>>>>> 94e61182
        :return: A resolved motion designator
        """
        return self.Motion(self.cmd, self.direction, self.angle)<|MERGE_RESOLUTION|>--- conflicted
+++ resolved
@@ -756,10 +756,6 @@
     def __init__(self, direction: str, angle: float, resolver: Optional[Callable] = None):
         """
         Lets the robot pour based on the given parameter.
-<<<<<<< HEAD
-
-=======
->>>>>>> 94e61182
         :param direction: The direction of the pouring
         :param angle: The angle to move the gripper to
         :param resolver: An alternative resolver
@@ -772,10 +768,6 @@
     def ground(self) -> Motion:
         """
         Default resolver for pouring motion designator, returns a resolved motion designator for the input parameters.
-<<<<<<< HEAD
-
-=======
->>>>>>> 94e61182
         :return: A resolved motion designator
         """
         return self.Motion(self.cmd, self.direction, self.angle)