from __future__ import annotations

import dataclasses

import owlready2
import sqlalchemy.orm
from owlready2.triplelite import _SearchList
from typing_extensions import TYPE_CHECKING, Iterable

from ..datastructures.enums import ObjectType
from ..datastructures.world import World
from ..external_interfaces.robokudo import *
from ..orm.base import ProcessMetaData
from ..orm.object_designator import (BelieveObject as ORMBelieveObject, ObjectPart as ORMObjectPart)
from ..world_concepts.world_object import Object as WorldObject

if TYPE_CHECKING:
    pass


class OntologyObjectDesignatorDescription:
    """
    Description for Objects that can be found using ontological reasoning
    """

    search_result: List
    """
    The result from the search in the ontology.
    """

    def __init__(self, search_result: _SearchList):
        self.search_result = list(search_result)

    def __iter__(self) -> Iterable[ObjectDesignatorDescription.Object]:
        """
        :return: The objects in the current world which match the search result in the 'is_a' relation.
        """
        for obj in World.current_world.objects:

            # expand is_a of the object individual
            is_a = obj.ontology_individual.is_a + [obj.ontology_individual]

            # get the matching concepts
            intersection = ([x for x in is_a if x in self.search_result])

            # if it matches
            if len(intersection) > 0:
                yield obj


class BelieveObject(ObjectDesignatorDescription):
    """
    Description for Objects that are only believed in.
    """

    @dataclasses.dataclass
    class Object(ObjectDesignatorDescription.Object):
        """
        Concrete object that is believed in.
        """

        def to_sql(self) -> ORMBelieveObject:
            return ORMBelieveObject(name=self.name, obj_type=str(self.obj_type))

        def insert(self, session: sqlalchemy.orm.session.Session) -> ORMBelieveObject:
            metadata = ProcessMetaData().insert(session)
            self_ = self.to_sql()
            self_.process_metadata = metadata
            session.add(self_)

            return self_


class ObjectPart(ObjectDesignatorDescription):
    """
    Object Designator Descriptions for Objects that are part of some other object.
    """

    @dataclasses.dataclass
    class Object(ObjectDesignatorDescription.Object):

        # The rest of attributes is inherited
        part_pose: Pose

        def to_sql(self) -> ORMObjectPart:
            return ORMObjectPart(obj_type=self.obj_type, name=self.name)

        def insert(self, session: sqlalchemy.orm.session.Session) -> ORMObjectPart:
            metadata = ProcessMetaData().insert(session)
            pose = self.part_pose.insert(session)
            obj = self.to_sql()
            obj.process_metadata = metadata
            obj.pose = pose
            session.add(obj)

            return obj

    def __init__(self, names: List[str],
                 part_of: ObjectDesignatorDescription.Object,
                 type: Optional[ObjectType] = None):
        """
        Describing the relationship between an object and a specific part of it.

        :param names: Possible names for the part
        :param part_of: Parent object of which the part should be described
        :param type: Type of the part
<<<<<<< HEAD
=======
        :param resolver: An alternative specialized_designators to resolve the input parameter to an object designator
>>>>>>> 164a0eaf
        """
        super().__init__(names, type)

        if not part_of:
            raise AttributeError("part_of cannot be None.")

        self.type: Optional[ObjectType] = type
        self.names: Optional[List[str]] = names
        self.part_of = part_of

    def ground(self) -> Object:
        """
        Default specialized_designators, returns the first result of the iterator of this instance.

        :return: A resolved object designator
        """
        return next(iter(self))

    def __iter__(self):
        """
        Iterates through every possible solution for the given input parameter.

        :yield: A resolved Object designator
        """
        for name in self.names:
            if name in self.part_of.world_object.link_name_to_id.keys():
                yield self.Object(name, self.type, self.part_of.world_object,
                                  self.part_of.world_object.get_link_pose(name))


class LocatedObject(ObjectDesignatorDescription):
    """
    Description for KnowRob located objects.
    **Currently has no specialized_designators**
    """

    @dataclasses.dataclass
    class Object(ObjectDesignatorDescription.Object):
        reference_frame: str
        """
        Reference frame in which the position is given
        """
        timestamp: float
        """
        Timestamp at which the position was valid
        """

    def __init__(self, names: List[str], types: List[str],
<<<<<<< HEAD
                 reference_frames: List[str], timestamps: List[float],
                 ontology_concept_holders: Optional[List[owlready2.Thing]] = None):
=======
                 reference_frames: List[str], timestamps: List[float], resolver: Optional[Callable] = None):
>>>>>>> 164a0eaf
        """
        Describing an object resolved through knowrob.

        :param names: List of possible names describing the object
        :param types: List of possible types describing the object
        :param reference_frames: Frame of reference in which the object position should be
        :param timestamps: Timestamps for which positions should be returned
<<<<<<< HEAD
        :param ontology_concept_holders: A list of ontology concepts that the object is categorized as
        """
        super(LocatedObject, self).__init__(names, types, ontology_concept_holders)
=======
        :param resolver: An alternative specialized_designators that resolves the input parameter to an object designator.
        """
        super(LocatedObject, self).__init__(names, types, resolver)
>>>>>>> 164a0eaf
        self.reference_frames: List[str] = reference_frames
        self.timestamps: List[float] = timestamps


@DeprecationWarning
# Depricated class this will be done differently
class RealObject(ObjectDesignatorDescription):
    """
    Object designator representing an object in the real world, when resolving this object designator description ]
    RoboKudo is queried to perceive an object fitting the given criteria. Afterward the specialized_designators tries to match
    the found object to an Object in the World.
    """

    @dataclasses.dataclass
    class Object(ObjectDesignatorDescription.Object):
        pose: Pose
        """
        Pose of the perceived object
        """

    def __init__(self, names: Optional[List[str]] = None, types: Optional[List[str]] = None,
                 world_object: WorldObject = None):
        """

        :param names:
        :param types:
        :param world_object:
        """
        super().__init__()
        self.types: Optional[List[str]] = types
        self.names: Optional[List[str]] = names
        self.world_object: WorldObject = world_object

    def __iter__(self):
        """
        Queries RoboKudo for objects that fit the description and then iterates over all World objects that have
        the same type to match a World object to the real object.

        :yield: A resolved object designator with reference world object
        """
        object_candidates = query(self)
        for obj_desig in object_candidates:
            for world_obj in World.get_object_by_type(obj_desig.obj_type):
                obj_desig.world_object = world_obj
                yield obj_desig<|MERGE_RESOLUTION|>--- conflicted
+++ resolved
@@ -104,10 +104,6 @@
         :param names: Possible names for the part
         :param part_of: Parent object of which the part should be described
         :param type: Type of the part
-<<<<<<< HEAD
-=======
-        :param resolver: An alternative specialized_designators to resolve the input parameter to an object designator
->>>>>>> 164a0eaf
         """
         super().__init__(names, type)
 
@@ -156,12 +152,7 @@
         """
 
     def __init__(self, names: List[str], types: List[str],
-<<<<<<< HEAD
-                 reference_frames: List[str], timestamps: List[float],
-                 ontology_concept_holders: Optional[List[owlready2.Thing]] = None):
-=======
-                 reference_frames: List[str], timestamps: List[float], resolver: Optional[Callable] = None):
->>>>>>> 164a0eaf
+                 reference_frames: List[str], timestamps: List[float]):
         """
         Describing an object resolved through knowrob.
 
@@ -169,15 +160,8 @@
         :param types: List of possible types describing the object
         :param reference_frames: Frame of reference in which the object position should be
         :param timestamps: Timestamps for which positions should be returned
-<<<<<<< HEAD
-        :param ontology_concept_holders: A list of ontology concepts that the object is categorized as
-        """
-        super(LocatedObject, self).__init__(names, types, ontology_concept_holders)
-=======
-        :param resolver: An alternative specialized_designators that resolves the input parameter to an object designator.
-        """
-        super(LocatedObject, self).__init__(names, types, resolver)
->>>>>>> 164a0eaf
+        """
+        super(LocatedObject, self).__init__(names, types)
         self.reference_frames: List[str] = reference_frames
         self.timestamps: List[float] = timestamps
 
