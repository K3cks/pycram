import itertools
from typing import Any, Union

import itertools
import math
import rospy
import sqlalchemy.orm
from typing import Any, Union
import rospy

from .location_designator import CostmapLocation
from .motion_designator import *
from .object_designator import ObjectDesignatorDescription, BelieveObject, ObjectPart
from ..bullet_world import BulletWorld
from ..designator import ActionDesignatorDescription
from ..enums import Arms
from ..helper import multiply_quaternions, axis_angle_to_quaternion
from ..local_transformer import LocalTransformer
from ..orm.action_designator import (ParkArmsAction as ORMParkArmsAction, NavigateAction as ORMNavigateAction,
                                     PickUpAction as ORMPickUpAction, PlaceAction as ORMPlaceAction,
                                     MoveTorsoAction as ORMMoveTorsoAction, SetGripperAction as ORMSetGripperAction,
                                     Action as ORMAction, LookAtAction as ORMLookAtAction,
                                     DetectAction as ORMDetectAction, TransportAction as ORMTransportAction,
                                     OpenAction as ORMOpenAction, CloseAction as ORMCloseAction,
                                     GraspingAction as ORMGraspingAction)

from ..orm.base import Quaternion, Position, Base
from ..plan_failures import ObjectUnfetchable, ReachabilityFailure, EnvironmentUnreachable, GripperClosedCompletely
from ..pose import Pose
from ..robot_descriptions import robot_description
from ..task import with_tree


class MoveTorsoAction(ActionDesignatorDescription):
    """
    Action Designator for Moving the torso of the robot up and down
    """

    @dataclasses.dataclass
    class Action(ActionDesignatorDescription.Action):
        """
        Performable Move Torso Action designator.
        """

        position: float
        """
        Target position of the torso joint
        """

        @with_tree
        def perform(self) -> None:
            MoveJointsMotion([robot_description.torso_joint], [self.position]).resolve().perform()

        def to_sql(self) -> ORMMoveTorsoAction:
            return ORMMoveTorsoAction(self.position)

        def insert(self, session: sqlalchemy.orm.session.Session, **kwargs) -> ORMMoveTorsoAction:
            action = super().insert(session)
            session.add(action)
            session.commit()
            return action

    def __init__(self, positions: List[float], resolver=None):
        """
        Create a designator description to move the torso of the robot up and down.

        :param positions: List of possible positions of the robots torso, possible position is a float of height in metres
        :param resolver: An optional resolver that returns a performable designator for a designator description.
        """
        super().__init__(resolver)
        self.positions: List[float] = positions

    def ground(self) -> Action:
        """
        Creates a performable action designator with the first element from the list of possible torso heights.

        :return: A performable action designator
        """
        return self.Action(self.positions[0])

    def __iter__(self):
        """
        Iterates over all possible values for this designator and returns a performable action designator with the value.

        :return: A performable action designator
        """
        for position in self.positions:
            yield self.Action(position)


class SetGripperAction(ActionDesignatorDescription):
    """
    Set the gripper state of the robot
    """

    @dataclasses.dataclass
    class Action(ActionDesignatorDescription.Action):
        gripper: str
        """
        The gripper that should be set 
        """
        motion: str
        """
        The motion that should be set on the gripper
        """

        @with_tree
        def perform(self) -> None:
            MoveGripperMotion(gripper=self.gripper, motion=self.motion).resolve().perform()

        def to_sql(self) -> ORMSetGripperAction:
            return ORMSetGripperAction(self.gripper, self.motion)

        def insert(self, session: sqlalchemy.orm.session.Session, *args, **kwargs) -> ORMSetGripperAction:
            action = super().insert(session)
            session.add(action)
            session.commit()
            return action

    def __init__(self, grippers: List[str], motions: List[str], resolver=None):
        """
        Sets the gripper state, the desired state is given with the motion. Motion can either be 'open' or 'close'.

        :param grippers: A list of possible grippers
        :param motions: A list of possible motions
        :param resolver: An alternative resolver that returns a performable designator for a designator description
        """
        super().__init__(resolver)
        self.grippers: List[str] = grippers
        self.motions: List[str] = motions

    def ground(self) -> Action:
        """
        Default resolver that returns a performable designator with the first element in the grippers and motions list.

        :return: A performable designator
        """
        return self.Action(self.grippers[0], self.motions[0])

    def __iter__(self):
        """
        Iterates over all possible combinations of grippers and motions

        :return: A performable designator with a combination of gripper and motion
        """
        for parameter_combination in itertools.product(self.grippers, self.motions):
            yield self.Action(*parameter_combination)


class ReleaseAction(ActionDesignatorDescription):
    """
    Releases an Object from the robot.

    Note: This action can not be used yet.
    """

    @dataclasses.dataclass
    class Action(ActionDesignatorDescription.Action):
        gripper: str
        object_designator: ObjectDesignatorDescription.Object

        @with_tree
        def perform(self) -> Any:
            raise NotImplementedError()

        def to_sql(self) -> Base:
            raise NotImplementedError()

        def insert(self, session: sqlalchemy.orm.session.Session, *args, **kwargs) -> Base:
            raise NotImplementedError()

    def __init__(self, grippers: List[str], object_designator_description: ObjectDesignatorDescription, resolver=None):
        super().__init__(resolver)
        self.grippers: List[str] = grippers
        self.object_designator_description = object_designator_description

    def ground(self) -> Action:
        return self.Action(self.grippers[0], self.object_designator_description.ground())


class GripAction(ActionDesignatorDescription):
    """
    Grip an object with the robot.

    :ivar grippers: The grippers to consider
    :ivar object_designator_description: The description of objects to consider
    :ivar efforts: The efforts to consider

    Note: This action can not be used yet.
    """

    @dataclasses.dataclass
    class Action(ActionDesignatorDescription.Action):
        gripper: str
        object_designator: ObjectDesignatorDescription.Object
        effort: float

        @with_tree
        def perform(self) -> Any:
            raise NotImplementedError()

        def to_sql(self) -> Base:
            raise NotImplementedError()

        def insert(self, session: sqlalchemy.orm.session.Session, *args, **kwargs) -> Base:
            raise NotImplementedError()

    def __init__(self, grippers: List[str], object_designator_description: ObjectDesignatorDescription,
                 efforts: List[float], resolver=None):
        super().__init__(resolver)
        self.grippers: List[str] = grippers
        self.object_designator_description: ObjectDesignatorDescription = object_designator_description
        self.efforts: List[float] = efforts

    def ground(self) -> Action:
        return self.Action(self.grippers[0], self.object_designator_description.ground(), self.efforts[0])


class ParkArmsAction(ActionDesignatorDescription):
    """
    Park the arms of the robot.
    """

    @dataclasses.dataclass
    class Action(ActionDesignatorDescription.Action):

        arm: Arms
        """
        Entry from the enum for which arm should be parked
        """

        @with_tree
        def perform(self) -> None:
            # create the keyword arguments
            kwargs = dict()

            # add park left arm if wanted
            if self.arm in [Arms.LEFT, Arms.BOTH]:
                kwargs["left_arm_config"] = "park"
                MoveArmJointsMotion(**kwargs).resolve().perform()
                MoveTorsoAction([0.005]).resolve().perform()
            # add park right arm if wanted
            if self.arm in [Arms.RIGHT, Arms.BOTH]:
                kwargs["right_arm_config"] = "park"
                MoveArmJointsMotion(**kwargs).resolve().perform()

        def to_sql(self) -> ORMParkArmsAction:
            return ORMParkArmsAction(self.arm.name)

        def insert(self, session: sqlalchemy.orm.session.Session, **kwargs) -> ORMParkArmsAction:
            action = super().insert(session)
            session.add(action)
            session.commit()
            return action

    def __init__(self, arms: List[Arms], resolver=None):
        """
        Moves the arms in the pre-defined parking position. Arms are taken from pycram.enum.Arms

        :param arms: A list of possible arms, that could be used
        :param resolver: An optional resolver that returns a performable designator from the designator description
        """
        super().__init__(resolver)
        self.arms: List[Arms] = arms

    def ground(self) -> Action:
        """
        Default resolver that returns a performable designator with the first element of the list of possible arms

        :return: A performable designator
        """
        return self.Action(self.arms[0])


class PickUpAction(ActionDesignatorDescription):
    """
    Designator to let the robot pick up an object.
    """

    @dataclasses.dataclass
    class Action(ActionDesignatorDescription.Action):

        object_designator: ObjectDesignatorDescription.Object
        """
        Object designator describing the object that should be picked up
        """

        arm: str
        """
        The arm that should be used for pick up
        """

        grasp: str
        """
        The grasp that should be used. For example, 'left' or 'right'
        """

        object_at_execution: Optional[ObjectDesignatorDescription.Object] = dataclasses.field(init=False)
        """
        The object at the time this Action got created. It is used to be a static, information holding entity. It is
        not updated when the BulletWorld object is changed.
        """

        @with_tree
        def perform(self) -> None:

            lt = LocalTransformer()

            if isinstance(self.object_designator, ObjectPart.Object):
                object_pose = self.object_designator.part_pose
            else:
                object_pose = self.object_designator.bullet_world_object.get_pose()

            BulletWorld.current_bullet_world.add_vis_axis(object_pose)
            robot = BulletWorld.robot
            robot_pose = robot.get_pose()
            BulletWorld.current_bullet_world.add_vis_axis(robot_pose)

<<<<<<< HEAD
                grasp = robot_description.grasps.get_orientation_for_grasp(self.grasp)
                adjusted_object_pose_in_map_w_gripper = object_pose_in_base.copy()
                # pose needs to be adjusted atm cause pose on real robot is wrong
                # todo: add more than 6 cm when grasping
                adjusted_object_pose_in_map_w_gripper.pose.position.x += 0.06
                if self.grasp == "top":
                    adjusted_object_pose_in_map_w_gripper.pose.position.z -= 0.11
                adjusted_object_pose_in_map_w_gripper.pose.orientation.x = grasp[0]
                adjusted_object_pose_in_map_w_gripper.pose.orientation.y = grasp[1]
                adjusted_object_pose_in_map_w_gripper.pose.orientation.z = grasp[2]
                adjusted_object_pose_in_map_w_gripper.pose.orientation.w = grasp[3]
=======
            gripper_name = robot_description.get_tool_frame(self.arm)
            gripper_tf = BulletWorld.robot.get_link_tf_frame(gripper_name)
            base_tf = BulletWorld.robot.get_link_tf_frame("base_link")
            object_pose_in_base = lt.transform_pose(object_pose, base_tf)
>>>>>>> 65c9d7a8

            grasp = robot_description.grasps.get_orientation_for_grasp(self.grasp)
            adjusted_object_pose_in_map_w_gripper = object_pose_in_base.copy()
            # pose needs to be adjusted atm cause pose on real robot is wrong
            adjusted_object_pose_in_map_w_gripper.pose.position.x += 0.06
            if self.grasp == "top":
                adjusted_object_pose_in_map_w_gripper.pose.position.z -= 0.11
            adjusted_object_pose_in_map_w_gripper.pose.orientation.x = grasp[0]
            adjusted_object_pose_in_map_w_gripper.pose.orientation.y = grasp[1]
            adjusted_object_pose_in_map_w_gripper.pose.orientation.z = grasp[2]
            adjusted_object_pose_in_map_w_gripper.pose.orientation.w = grasp[3]

<<<<<<< HEAD
                # todo vielleicht nicht nur pre pose anpassen sondern auch adjusted??
                if self.object_designator.name == "Bowl":
                    pre_adjusted_object_pose_in_map_w_gripper.pose.position.y -= 0.04 # radius/2
                if self.object_designator.name == "Spoon" or self.object_designator.name == "Fork" \
                    or self.object_designator.name == "Knife":
                    pre_adjusted_object_pose_in_map_w_gripper.pose.position.x -= 0.09  # todo wegen + 6 cm bei adjust??
                # todo fill this
                # if grasp == "top":
                #     adjusted_object_pose_in_map_w_gripper.pose.position.z += 0.03
                # elif grasp == "front":
                #     adjusted_object_pose_in_map_w_gripper.pose.position.x -= 0.03
                # elif grasp == "left":
                #     adjusted_object_pose_in_map_w_gripper.pose.position.y += 0.03
                # elif grasp == "right":
                #     adjusted_object_pose_in_map_w_gripper.pose.position.y -= 0.03
=======
            pre_adjusted_object_pose_in_map_w_gripper = adjusted_object_pose_in_map_w_gripper
            if self.grasp == "top":
                pre_adjusted_object_pose_in_map_w_gripper.pose.position.z += 0.1
            else:
                pre_adjusted_object_pose_in_map_w_gripper.pose.position.x -= 0.05
>>>>>>> 65c9d7a8

            # todo fill this
            # if grasp == "top":
            #     adjusted_object_pose_in_map_w_gripper.pose.position.z += 0.03
            # elif grasp == "front":
            #     adjusted_object_pose_in_map_w_gripper.pose.position.x -= 0.03
            # elif grasp == "left":
            #     adjusted_object_pose_in_map_w_gripper.pose.position.y += 0.03
            # elif grasp == "right":
            #     adjusted_object_pose_in_map_w_gripper.pose.position.y -= 0.03

            object_pose_in_map = lt.transform_pose(adjusted_object_pose_in_map_w_gripper, "map")
            pre_object_pose_in_map = lt.transform_pose(pre_adjusted_object_pose_in_map_w_gripper, "map")

            # TODO raise error to test failure handling
            print("raising error")

            MoveGripperMotion(motion="open", gripper=self.arm, allow_gripper_collision=True).resolve().perform()

            MoveTCPMotion(pre_object_pose_in_map, self.arm, allow_gripper_collision=False).resolve().perform()

            MoveTCPMotion(object_pose_in_map, self.arm, allow_gripper_collision=True).resolve().perform()

            MoveGripperMotion(motion="close", gripper=self.arm, allow_gripper_collision=True).resolve().perform()

            rospy.sleep(2)
            tool_frame = robot_description.get_tool_frame(self.arm)
            robot.attach(object=self.object_designator.bullet_world_object, link=tool_frame)
            lift_pose_in_map = object_pose_in_map
            lift_pose_in_map.pose.position.z += 0.1
            MoveTCPMotion(lift_pose_in_map, self.arm, allow_gripper_collision=True).resolve().perform()
            print("moving lift")

<<<<<<< HEAD
            except EnvironmentUnreachable:
                # TODO return des Fehlers
                print("EnvironmentUnreachable")  # print(object_pose_in_base)  # print(object_pose_in_gripper)  # print(adjusted_object_pose_in_map_w_gripper)
            except GripperClosedCompletely:
                print("GripperClosedCompletely")
            # BulletWorld.current_bullet_world.add_vis_axis(object_pose_in_gripper)  # BulletWorld.current_bullet_world.add_vis_axis(adjusted_object_pose_in_map_w_gripper)  #  #  #  # pre_grasp = adjusted_object_pose_in_map_w_gripper.copy()  # pre_grasp.pose.position.x -= 10  # pre_gripper_in_map = lt.transform_pose(pre_grasp,  #                                            BulletWorld.robot.get_link_tf_frame(gripper_name))  # gripper_in_map = lt.transform_pose(adjusted_object_pose_in_map_w_gripper,  #                                        BulletWorld.robot.get_link_tf_frame(gripper_name))  #  # BulletWorld.current_bullet_world.add_vis_axis(pre_gripper_in_map)  # BulletWorld.current_bullet_world.add_vis_axis(gripper_in_map)
=======
        # print(object_pose_in_base)  # print(object_pose_in_gripper)  # print(adjusted_object_pose_in_map_w_gripper)

        # BulletWorld.current_bullet_world.add_vis_axis(object_pose_in_gripper)  # BulletWorld.current_bullet_world.add_vis_axis(adjusted_object_pose_in_map_w_gripper)  #  #  #  # pre_grasp = adjusted_object_pose_in_map_w_gripper.copy()  # pre_grasp.pose.position.x -= 10  # pre_gripper_in_map = lt.transform_pose(pre_grasp,  #                                            BulletWorld.robot.get_link_tf_frame(gripper_name))  # gripper_in_map = lt.transform_pose(adjusted_object_pose_in_map_w_gripper,  #                                        BulletWorld.robot.get_link_tf_frame(gripper_name))  #  # BulletWorld.current_bullet_world.add_vis_axis(pre_gripper_in_map)  # BulletWorld.current_bullet_world.add_vis_axis(gripper_in_map)
>>>>>>> 65c9d7a8

        # MoveTCPMotion(pre_gripper_in_map, self.arm).resolve().perform()  # MoveGripperMotion("open", self.arm).resolve().perform()  #  # MoveTCPMotion(gripper_in_map, self.arm, allow_gripper_collision=True).resolve().perform()  # MoveGripperMotion("close", self.arm, allow_gripper_collision=True).resolve().perform()

        # self.object_at_execution = self.object_designator.data_copy()  # robot = BulletWorld.robot  # # Retrieve object and robot from designators  # object = self.object_designator.bullet_world_object  # grasp = robot_description.grasps.get_orientation_for_grasp(self.grasp)  # target = object.get_pose()  # target.orientation.x = grasp[0]  # target.orientation.y = grasp[1]  # target.orientation.z = grasp[2]  # target.orientation.w = grasp[3]  #  # arm = self.arm  # MoveGripperMotion(motion="open", gripper=self.arm, allow_gripper_collision=False).resolve().perform()  # MoveTCPMotion(target, self.arm).resolve().perform()  # tool_frame = robot_description.get_tool_frame(arm)

        # # Store the object's data copy at execution  # self.object_at_execution = self.object_designator.data_copy()  # robot = BulletWorld.robot  # # Retrieve object and robot from designators  # object = self.object_designator.bullet_world_object  # # Get grasp orientation and target pose  # grasp = robot_description.grasps.get_orientation_for_grasp(self.grasp)  # # oTm = Object Pose in Frame map  # oTm = object.get_pose()  #  #  #  # # Transform the object pose to the object frame, basically the origin of the object frame  # mTo = object.local_transformer.transform_to_object_frame(oTm, object)  # # Adjust the pose according to the special knowledge of the object designator  # adjusted_pose = self.object_designator.special_knowledge_adjustment_pose(self.grasp, mTo)  # # Transform the adjusted pose to the map frame  # adjusted_oTm = object.local_transformer.transform_pose(adjusted_pose, "map")  # # multiplying the orientation therefore "rotating" it, to get the correct orientation of the gripper  # ori = multiply_quaternions([adjusted_oTm.orientation.x, adjusted_oTm.orientation.y,  #                             adjusted_oTm.orientation.z, adjusted_oTm.orientation.w],  #                            grasp)  #  # # Set the orientation of the object pose by grasp in MAP  # adjusted_oTm.orientation.x = ori[0]  # adjusted_oTm.orientation.y = ori[1]  # adjusted_oTm.orientation.z = ori[2]  # adjusted_oTm.orientation.w = ori[3]  #  # gripper_frame = robot.get_link_tf_frame(robot_description.get_tool_frame(self.arm))  #  #  # # Perform Gripper Rotate  # # BulletWorld.current_bullet_world.add_vis_axis(gripper_rotate_pose)  # # MoveTCPMotion(gripper_rotate_pose, self.arm).resolve().perform()  # MoveGripperMotion(motion="open", gripper=self.arm, allow_gripper_collision=False).resolve().perform()  #  # oTg = object.local_transformer.transform_pose(adjusted_oTm, gripper_frame)  # if robot.name == "hsrb":  #     oTg.pose.position.x += 0.2  # else:  #     oTg.pose.position.x -= 0.15  # in x since this is how the gripper is oriented  # prepose = object.local_transformer.transform_pose(oTg, "map")  #  # # Perform the motion with the prepose and open gripper  # BulletWorld.current_bullet_world.add_vis_axis(prepose)  # MoveTCPMotion(prepose, self.arm, allow_gripper_collision=False).resolve().perform()  # # Perform the motion with the adjusted pose -> actual grasp and close gripper  #  # BulletWorld.current_bullet_world.add_vis_axis(adjusted_oTm)  # MoveTCPMotion(adjusted_oTm, self.arm).resolve().perform()  # # todo we have to adjust the poses by object size  # # adjusted_oTm.pose.position.z += 0.03  # MoveGripperMotion(motion="close", gripper=self.arm).resolve().perform()  # tool_frame = robot_description.get_tool_frame(self.arm)  # robot.attach(object, tool_frame)  #  # # Lift object  # BulletWorld.current_bullet_world.add_vis_axis(adjusted_oTm)  # MoveTCPMotion(adjusted_oTm, self.arm).resolve().perform()  #  # # Remove the vis axis from the world  # BulletWorld.current_bullet_world.remove_vis_axis()

        def to_sql(self) -> ORMPickUpAction:
            return ORMPickUpAction(self.arm, self.grasp)

        def insert(self, session: sqlalchemy.orm.session.Session, **kwargs):
            action = super().insert(session)
            # try to create the object designator
            if self.object_at_execution:
                od = self.object_at_execution.insert(session, )
                action.object = od.id
            else:
                action.object = None

            session.add(action)
            session.commit()

            return action

    def __init__(self,
                 object_designator_description: Union[ObjectDesignatorDescription, ObjectDesignatorDescription.Object],
                 arms: List[str], grasps: List[str], resolver=None):
        """
        Lets the robot pick up an object. The description needs an object designator describing the object that should be
        picked up, an arm that should be used as well as the grasp from which side the object should be picked up.

        :param object_designator_description: List of possible object designator
        :param arms: List of possible arms that could be used
        :param grasps: List of possible grasps for the object
        :param resolver: An optional resolver that returns a performable designator with elements from the lists of possible paramter
        """
        super().__init__(resolver)
        self.object_designator_description: Union[
            ObjectDesignatorDescription, ObjectDesignatorDescription.Object] = object_designator_description
        self.arms: List[str] = arms
        self.grasps: List[str] = grasps

    def ground(self) -> Action:
        """
        Default resolver, returns a performable designator with the first entries from the lists of possible parameter.

        :return: A performable designator
        """
        obj_desig = self.object_designator_description if isinstance(self.object_designator_description,
                                                                     ObjectDesignatorDescription.Object) else self.object_designator_description.resolve()

        return self.Action(obj_desig, self.arms[0], self.grasps[0])


class PlaceAction(ActionDesignatorDescription):
    """
    Places an Object at a position using an arm.
    """

    @dataclasses.dataclass
    class Action(ActionDesignatorDescription.Action):
        object_designator: ObjectDesignatorDescription.Object
        """
        Object designator describing the object that should be place
        """
        arm: str
        """
        Arm that is currently holding the object
        """
        target_location: Pose
        """
        Pose in the world at which the object should be placed
        """
        grasps: List[str]
        @with_tree
        def perform(self) -> None:
<<<<<<< HEAD
=======
            # object_pose = self.object_designator.bullet_world_object.get_pose()
            # local_tf = LocalTransformer()
            #
            # # Transformations such that the target position is the position of the object and not the tcp
            # tcp_to_object = local_tf.transform_pose(object_pose, BulletWorld.robot.get_link_tf_frame(
            #     robot_description.get_tool_frame(self.arm)))
            # target_diff = self.target_location.to_transform("target").inverse_times(
            #     tcp_to_object.to_transform("object")).to_pose()
            #
            # MoveTCPMotion(target_diff, self.arm).resolve().perform()
            # MoveGripperMotion("open", self.arm).resolve().perform()
            # BulletWorld.robot.detach(self.object_designator.bullet_world_object)
            # retract_pose = local_tf.transform_pose(target_diff, BulletWorld.robot.get_link_tf_frame(
            #     robot_description.get_tool_frame(self.arm)))
            # retract_pose.position.x -= 0.07
            # MoveTCPMotion(retract_pose, self.arm).resolve().perform()
            object_designator: ObjectDesignatorDescription.Object
            """
            Object designator describing the object that should be place
            """
            arm: str
            """
            Arm that is currently holding the object
            """
            target_location: Pose
            """
            Pose in the world at which the object should be placed
            """
>>>>>>> 65c9d7a8

            @with_tree
            def perform(self) -> None:
                grasp = "front"

                lt = LocalTransformer()

                BulletWorld.current_bullet_world.add_vis_axis(self.target_location)
                robot = BulletWorld.robot
                robot_pose = robot.get_pose()
                BulletWorld.current_bullet_world.add_vis_axis(robot_pose)

<<<<<<< HEAD
            grasp = robot_description.grasps.get_orientation_for_grasp(self.grasps)
            adjusted_object_pose_in_map_w_gripper = object_pose_in_base.copy()
            # pose needs to be adjusted atm cause pose on real robot is wrong
            adjusted_object_pose_in_map_w_gripper.pose.position.x += 0.06
            if grasp == "top":
                adjusted_object_pose_in_map_w_gripper.pose.position.z -= 0.11
            adjusted_object_pose_in_map_w_gripper.pose.orientation.x = grasp[0]
            adjusted_object_pose_in_map_w_gripper.pose.orientation.y = grasp[1]
            adjusted_object_pose_in_map_w_gripper.pose.orientation.z = grasp[2]
            adjusted_object_pose_in_map_w_gripper.pose.orientation.w = grasp[3]
=======
                gripper_name = robot_description.get_tool_frame(self.arm)
                gripper_tf = BulletWorld.robot.get_link_tf_frame(gripper_name)
                base_tf = BulletWorld.robot.get_link_tf_frame("base_link")
                object_pose_in_base = lt.transform_pose(self.target_location, base_tf)
>>>>>>> 65c9d7a8

                grasp = robot_description.grasps.get_orientation_for_grasp(grasp)
                adjusted_object_pose_in_map_w_gripper = object_pose_in_base.copy()
                # pose needs to be adjusted atm cause pose on real robot is wrong
                adjusted_object_pose_in_map_w_gripper.pose.position.x += 0.06
                if grasp == "top":
                    adjusted_object_pose_in_map_w_gripper.pose.position.z -= 0.11
                adjusted_object_pose_in_map_w_gripper.pose.orientation.x = grasp[0]
                adjusted_object_pose_in_map_w_gripper.pose.orientation.y = grasp[1]
                adjusted_object_pose_in_map_w_gripper.pose.orientation.z = grasp[2]
                adjusted_object_pose_in_map_w_gripper.pose.orientation.w = grasp[3]

<<<<<<< HEAD
            big_offset_objects = ["Cerealbox", "Milkpack", "Crackerbox", "Pringleschipscan"]

            if self.object_designator.name in big_offset_objects:
                pre_adjusted_object_pose_in_map_w_gripper.pose.position.z += 0.05
            else :
                pre_adjusted_object_pose_in_map_w_gripper.pose.position.z += 0.01
            # todo fill this
            # if grasp == "top":
            #     adjusted_object_pose_in_map_w_gripper.pose.position.z += 0.03
            # elif grasp == "front":
            #     adjusted_object_pose_in_map_w_gripper.pose.position.x -= 0.03
            # elif grasp == "left":
            #     adjusted_object_pose_in_map_w_gripper.pose.position.y += 0.03
            # elif grasp == "right":
            #     adjusted_object_pose_in_map_w_gripper.pose.position.y -= 0.03
=======
                pre_adjusted_object_pose_in_map_w_gripper = adjusted_object_pose_in_map_w_gripper
                if grasp == "top":
                    pre_adjusted_object_pose_in_map_w_gripper.pose.position.z += 0.1
                else:
                    pre_adjusted_object_pose_in_map_w_gripper.pose.position.x -= 0.05
>>>>>>> 65c9d7a8

                # todo fill this
                # if grasp == "top":
                #     adjusted_object_pose_in_map_w_gripper.pose.position.z += 0.03
                # elif grasp == "front":
                #     adjusted_object_pose_in_map_w_gripper.pose.position.x -= 0.03
                # elif grasp == "left":
                #     adjusted_object_pose_in_map_w_gripper.pose.position.y += 0.03
                # elif grasp == "right":
                #     adjusted_object_pose_in_map_w_gripper.pose.position.y -= 0.03

                object_pose_in_map = lt.transform_pose(adjusted_object_pose_in_map_w_gripper, "map")
                pre_object_pose_in_map = lt.transform_pose(pre_adjusted_object_pose_in_map_w_gripper, "map")

                # TODO raise error to test failure handling
                print("raising error")

                # MoveGripperMotion(motion="open", gripper=self.arm, allow_gripper_collision=False).resolve().perform()

                MoveTCPMotion(pre_object_pose_in_map, self.arm, allow_gripper_collision=False).resolve().perform()

                MoveTCPMotion(object_pose_in_map, self.arm, allow_gripper_collision=False).resolve().perform()

<<<<<<< HEAD
            rospy.sleep(2)
            tool_frame = robot_description.get_tool_frame(self.arm)
            robot.detach(object=self.object_designator.bullet_world_object, link=tool_frame)
            lift_pose_in_map = object_pose_in_map
            lift_pose_in_map.pose.position.z += 0.1
            lift_pose_in_map.pose.position.x -= 0.1
            MoveTCPMotion(lift_pose_in_map, self.arm, allow_gripper_collision=True).resolve().perform()
            print("moving back")
            #PlaceMotion(self.object_designator, self.target_location, ["left"], grasp)
        # object_pose = self.object_designator.bullet_world_object.get_pose()  # local_tf = LocalTransformer()  #  # #Transformations such that the target position is the position of the object and not the tcp  # tcp_to_object = local_tf.transform_pose(object_pose,  #                                         BulletWorld.robot.get_link_tf_frame(  #                                             robot_description.get_tool_frame(self.arm)))  # target_diff = self.target_location.to_transform("target").inverse_times(  #     tcp_to_object.to_transform("object")).to_pose()  # # todo we need to add more collisions otherwise hsr is grumpy, but we can also use giskards place for real  # # MoveTCPMotion(target_diff, self.arm).resolve().perform()  # # MoveGripperMotion("open", self.arm).resolve().perform()  # # BulletWorld.robot.detach(self.object_designator.bullet_world_object)  # # retract_pose = target_diff  # # retract_pose.position.x -= 0.07  # # MoveTCPMotion(retract_pose, self.arm).resolve().perform()  # #pm_manager = ProcessModuleManager.get_manager()  # #return pm_manager.place().execute(self)  # #PlaceMotion(self.object_designator, target_diff, ["left"]).resolve().perform()  # # giskard.place_objects(self.object_designator, target_diff)  # MoveTCPMotion(self.target_location, self.arm, allow_gripper_collision=True).resolve().perform()  # BulletWorld.robot.detach(self.object_designator.bullet_world_object)
=======
                MoveGripperMotion(motion="open", gripper=self.arm, allow_gripper_collision=False).resolve().perform()

                rospy.sleep(2)
                tool_frame = robot_description.get_tool_frame(self.arm)
                robot.detach(object=self.object_designator.bullet_world_object, link=tool_frame)
                lift_pose_in_map = object_pose_in_map
                lift_pose_in_map.pose.position.z += 0.1
                MoveTCPMotion(lift_pose_in_map, self.arm, allow_gripper_collision=True).resolve().perform()
                print("moving lift")
>>>>>>> 65c9d7a8

    def to_sql(self) -> ORMPlaceAction:
        return ORMPlaceAction(self.arm)

    def insert(self, session, *args, **kwargs) -> ORMPlaceAction:
        action = super().insert(session)

        if self.object_designator:
            od = self.object_designator.insert(session, )
            action.object = od.id
        else:
            action.object = None

        if self.target_location:
            position = Position(*self.target_location.position_as_list())
            orientation = Quaternion(*self.target_location.orientation_as_list())
            session.add(position)
            session.add(orientation)
            session.commit()
            action.position = position.id
            action.orientation = orientation.id
        else:
            action.position = None
            action.orientation = None

        session.add(action)
        session.commit()
        return action

    def __init__(self,
                 object_designator_description: Union[ObjectDesignatorDescription, ObjectDesignatorDescription.Object],
                 target_locations: List[Pose], arms: List[str], resolver=None):
        """
        Create an Action Description to place an object

<<<<<<< HEAD
    def __init__(self,
             object_designator_description: Union[ObjectDesignatorDescription, ObjectDesignatorDescription.Object],
             target_locations: List[Pose], arms: List[str], grasps: List[str], resolver=None):
     """
     Create an Action Description to place an object

     :param object_designator_description: Description of object to place.
     :param target_locations: List of possible positions/orientations to place the object
     :param arms: List of possible arms to use
     :param resolver: Grounding method to resolve this designator
        """
     super().__init__(resolver)
     self.object_designator_description: Union[
        ObjectDesignatorDescription, ObjectDesignatorDescription.Object] = object_designator_description
     self.target_locations: List[Pose] = target_locations
     self.arms: List[str] = arms
     self.grasps: List[str] = grasps

    def ground(self) -> Action:
     """
     Default resolver that returns a performable designator with the first entries from the list of possible entries.

     :return: A performable designator
     """
     obj_desig = self.object_designator_description if isinstance(self.object_designator_description,
                                                                 ObjectDesignatorDescription.Object) else self.object_designator_description.resolve()

     return self.Action(obj_desig, self.arms[0], self.target_locations[0], self.grasp[0])
=======
        :param object_designator_description: Description of object to place.
        :param target_locations: List of possible positions/orientations to place the object
        :param arms: List of possible arms to use
        :param resolver: Grounding method to resolve this designator
        """
        super().__init__(resolver)
        self.object_designator_description: Union[
            ObjectDesignatorDescription, ObjectDesignatorDescription.Object] = object_designator_description
        self.target_locations: List[Pose] = target_locations
        self.arms: List[str] = arms

    def ground(self) -> Action:
        """
        Default resolver that returns a performable designator with the first entries from the list of possible entries.

        :return: A performable designator
        """
        obj_desig = self.object_designator_description if isinstance(self.object_designator_description,
                                                                     ObjectDesignatorDescription.Object) else self.object_designator_description.resolve()

        return self.Action(obj_desig, self.arms[0], self.target_locations[0])
>>>>>>> 65c9d7a8


class NavigateAction(ActionDesignatorDescription):
    """
    Navigates the Robot to a position.
    """

    @dataclasses.dataclass
    class Action(ActionDesignatorDescription.Action):
        target_location: Pose
        """
        Location to which the robot should be navigated
        """

        @with_tree
        def perform(self) -> None:
            MoveMotion(self.target_location).resolve().perform()

        def to_sql(self) -> ORMNavigateAction:
            return ORMNavigateAction()

        def insert(self, session, *args, **kwargs) -> ORMNavigateAction:
            action = super().insert(session)

            pose = self.target_location.insert(session)
            action.pose_id = pose.id

            session.add(action)
            session.commit()

            return action

    def __init__(self, target_locations: List[Pose], resolver=None):
        """
        Navigates the robot to a location.

        :param target_locations: A list of possible target locations for the navigation.
        :param resolver: An alternative resolver that creates a performable designator from the list of possible parameter
        """
        super().__init__(resolver)
        self.target_locations: List[Pose] = target_locations

    def ground(self) -> Action:
        """
        Default resolver that returns a performable designator with the first entry of possible target locations.

        :return: A performable designator
        """
        return self.Action(self.target_locations[0])


class TransportAction(ActionDesignatorDescription):
    """
    Transports an object to a position using an arm
    """

    @dataclasses.dataclass
    class Action(ActionDesignatorDescription.Action):
        object_designator: ObjectDesignatorDescription.Object
        """
        Object designator describing the object that should be transported.
        """
        arm: str
        """
        Arm that should be used
        """
        target_location: Pose
        """
        Target Location to which the object should be transported
        """

        @with_tree
        def perform(self) -> None:
            robot_desig = BelieveObject(names=[robot_description.name])
            ParkArmsAction.Action(Arms.BOTH).perform()
            pickup_loc = CostmapLocation(target=self.object_designator, reachable_for=robot_desig.resolve(),
                                         reachable_arm=self.arm)
            # Tries to find a pick-up posotion for the robot that uses the given arm
            pickup_pose = None
            for pose in pickup_loc:
                if self.arm in pose.reachable_arms:
                    pickup_pose = pose
                    break
            if not pickup_pose:
                raise ObjectUnfetchable(
                    f"Found no pose for the robot to grasp the object: {self.object_designator} with arm: {self.arm}")

            NavigateAction([pickup_pose.pose]).resolve().perform()
            PickUpAction.Action(self.object_designator, self.arm, "front").perform()
            ParkArmsAction.Action(Arms.BOTH).perform()
            try:
                place_loc = CostmapLocation(target=self.target_location, reachable_for=robot_desig.resolve(),
                                            reachable_arm=self.arm).resolve()
            except StopIteration:
                raise ReachabilityFailure(
                    f"No location found from where the robot can reach the target location: {self.target_location}")
            NavigateAction([place_loc.pose]).resolve().perform()
            PlaceAction.Action(self.object_designator, self.arm, self.target_location).perform()
            ParkArmsAction.Action(Arms.BOTH).perform()

        def to_sql(self) -> ORMTransportAction:
            return ORMTransportAction(self.arm)

        def insert(self, session: sqlalchemy.orm.session.Session, *args, **kwargs) -> ORMTransportAction:
            action = super().insert(session)

            od = self.object_designator.insert(session)
            action.object_id = od.id

            pose = self.target_location.insert(session)
            action.pose_id = pose.id

            session.add(action)
            session.commit()

            return action

    def __init__(self,
                 object_designator_description: Union[ObjectDesignatorDescription, ObjectDesignatorDescription.Object],
                 arms: List[str], target_locations: List[Pose], resolver=None):
        """
        Designator representing a pick and place plan.

        :param object_designator_description: Object designator description or a specified Object designator that should be transported
        :param arms: A List of possible arms that could be used for transporting
        :param target_locations: A list of possible target locations for the object to be placed
        :param resolver: An alternative resolver that returns a performable designator for the list of possible parameter
        """
        super().__init__(resolver)
        self.object_designator_description: Union[
            ObjectDesignatorDescription, ObjectDesignatorDescription.Object] = object_designator_description
        self.arms: List[str] = arms
        self.target_locations: List[Pose] = target_locations

    def ground(self) -> Action:
        """
        Default resolver that returns a performable designator with the first entries from the lists of possible parameter.

        :return: A performable designator
        """
        obj_desig = self.object_designator_description if isinstance(self.object_designator_description,
                                                                     ObjectDesignatorDescription.Object) else self.object_designator_description.resolve()
        return self.Action(obj_desig, self.arms[0], self.target_locations[0])


class LookAtAction(ActionDesignatorDescription):
    """
    Lets the robot look at a position.
    """

    @dataclasses.dataclass
    class Action(ActionDesignatorDescription.Action):
        target: Pose
        """
        Position at which the robot should look, given as 6D pose
        """

        @with_tree
        def perform(self) -> None:
            LookingMotion(target=self.target).resolve().perform()

        def to_sql(self) -> ORMLookAtAction:
            return ORMLookAtAction()

        def insert(self, session: sqlalchemy.orm.session.Session, *args, **kwargs) -> ORMLookAtAction:
            action = super().insert(session)

            pose = self.target.insert(session)
            action.pose_id = pose.id

            session.add(action)
            session.commit()
            return action

    def __init__(self, targets: List[Pose], resolver=None):
        """
        Moves the head of the robot such that it points towards the given target location.

        :param targets: A list of possible locations to look at
        :param resolver: An alternative resolver that returns a performable designator for a list of possible target locations
        """
        super().__init__(resolver)
        self.targets: List[Pose] = targets

    def ground(self) -> Action:
        """
        Default resolver that returns a performable designator with the first entry in the list of possible targets

        :return: A performable designator
        """
        return self.Action(self.targets[0])


class DetectAction(ActionDesignatorDescription):
    """
    Detects an object that fits the object description and returns a list of an object designator describing the object.
    If you choose technique=all, it will return a list of all objects in the field of view.
    returns a dict of perceived_objects. You can enter it by either perceived_object_dict["cereal"].name or
    perceived_object_dict.values())[0].name..
    """

    @dataclasses.dataclass
    class Action(ActionDesignatorDescription.Action):
        object_designator: ObjectDesignatorDescription.Object
        """
        Object designator loosely describing the object, e.g. only type. 
        """

        technique: str
        """
        Technique means how the object should be detected, e.g. 'color', 'shape', etc. 
        Or 'all' if all objects should be detected
        """

        @with_tree
        def perform(self) -> Any:
            return DetectingMotion(object_type=self.object_designator.type,
                                   technique=self.technique).resolve().perform()

        def to_sql(self) -> ORMDetectAction:
            return ORMDetectAction()

        def insert(self, session: sqlalchemy.orm.session.Session, *args, **kwargs) -> ORMDetectAction:
            action = super().insert(session)

            od = self.object_designator.insert(session)
            action.object_id = od.id

            session.add(action)
            session.commit()

            return action

    def __init__(self, object_designator_description: ObjectDesignatorDescription, technique, resolver=None):
        """
        Tries to detect an object in the field of view (FOV) of the robot.

        :param object_designator_description: Object designator describing the object
        :param resolver: An alternative resolver
        """
        super().__init__(resolver)
        self.object_designator_description: ObjectDesignatorDescription = object_designator_description
        self.technique: str = technique

    def ground(self) -> Action:
        """
        Default resolver that returns a performable designator with the resolved object description.

        :return: A performable designator
        """

        return self.Action(self.object_designator_description.resolve(), self.technique)


class OpenAction(ActionDesignatorDescription):
    """
    Opens a container like object

    Can currently not be used
    """

    @dataclasses.dataclass
    class Action(ActionDesignatorDescription.Action):
        object_designator: ObjectPart.Object
        """
        Object designator describing the object that should be opened
        """
        arm: str
        """
        Arm that should be used for opening the container
        """

        @with_tree
        def perform(self) -> Any:
            GraspingAction.Action(self.arm, self.object_designator).perform()
            OpeningMotion(self.object_designator, self.arm).resolve().perform()

            MoveGripperMotion("open", self.arm, allow_gripper_collision=True).resolve().perform()

        def to_sql(self) -> ORMOpenAction:
            return ORMOpenAction(self.arm)

        def insert(self, session: sqlalchemy.orm.session.Session, *args, **kwargs) -> ORMOpenAction:
            action = super().insert(session)

            op = self.object_designator.insert(session)
            action.object_id = op.id

            session.add(action)
            session.commit()

            return action

    def __init__(self, object_designator_description: ObjectPart, arms: List[str], resolver=None):
        """
        Moves the arm of the robot to open a container.

        :param object_designator_description: Object designator describing the handle that should be used to open
        :param arms: A list of possible arms that should be used
        :param resolver: A alternative resolver that returns a performable designator for the lists of possible parameter.
        """
        super().__init__(resolver)
        self.object_designator_description: ObjectPart = object_designator_description
        self.arms: List[str] = arms

    def ground(self) -> Action:
        """
        Default resolver that returns a performable designator with the resolved object description and the first entries
        from the lists of possible parameter.

        :return: A performable designator
        """
        return self.Action(self.object_designator_description.resolve(), self.arms[0])


class CloseAction(ActionDesignatorDescription):
    """
    Closes a container like object.

    Can currently not be used
    """

    @dataclasses.dataclass
    class Action(ActionDesignatorDescription.Action):
        object_designator: ObjectPart.Object
        """
        Object designator describing the object that should be closed
        """
        arm: str
        """
        Arm that should be used for closing
        """

        @with_tree
        def perform(self) -> Any:
            GraspingAction.Action(self.arm, self.object_designator).perform()
            ClosingMotion(self.object_designator, self.arm).resolve().perform()

            MoveGripperMotion("open", self.arm, allow_gripper_collision=True).resolve().perform()

        def to_sql(self) -> ORMCloseAction:
            return ORMCloseAction(self.arm)

        def insert(self, session: sqlalchemy.orm.session.Session, *args, **kwargs) -> ORMCloseAction:
            action = super().insert(session)

            op = self.object_designator.insert(session)
            action.object_id = op.id

            session.add(action)
            session.commit()

            return action

    def __init__(self, object_designator_description: ObjectPart, arms: List[str], resolver=None):
        """
        Attempts to close an open container

        :param object_designator_description: Object designator description of the handle that should be used
        :param arms: A list of possible arms to use
        :param resolver: An alternative resolver that returns a performable designator for the list of possible parameter
        """
        super().__init__(resolver)
        self.object_designator_description: ObjectPart = object_designator_description
        self.arms: List[str] = arms

    def ground(self) -> Action:
        """
        Default resolver that returns a performable designator with the resolved object designator and the first entry from
        the list of possible arms.

        :return: A performable designator
        """
        return self.Action(self.object_designator_description.resolve(), self.arms[0])


class GraspingAction(ActionDesignatorDescription):
    """
    Grasps an object described by the given Object Designator description
    """

    @dataclasses.dataclass
    class Action(ActionDesignatorDescription.Action):
        arm: str
        """
        The arm that should be used to grasp
        """
        object_desig: Union[ObjectDesignatorDescription.Object, ObjectPart.Object]
        """
        Object Designator for the object that should be grasped
        """

        def perform(self) -> Any:
            if isinstance(self.object_desig, ObjectPart.Object):
                object_pose = self.object_desig.part_pose
            else:
                object_pose = self.object_desig.bullet_world_object.get_pose()
            lt = LocalTransformer()
            gripper_name = robot_description.get_tool_frame(self.arm)

            object_pose_in_gripper = lt.transform_pose(object_pose, BulletWorld.robot.get_link_tf_frame(gripper_name))

            pre_grasp = object_pose_in_gripper.copy()
            pre_grasp.pose.position.x -= 0.1

            MoveTCPMotion(pre_grasp, self.arm).resolve().perform()
            MoveGripperMotion("open", self.arm).resolve().perform()

            MoveTCPMotion(object_pose, self.arm, allow_gripper_collision=True).resolve().perform()
            MoveGripperMotion("close", self.arm, allow_gripper_collision=True).resolve().perform()

        def to_sql(self) -> ORMGraspingAction:
            return ORMGraspingAction(self.arm)

        def insert(self, session: sqlalchemy.orm.session.Session, *args, **kwargs) -> ORMGraspingAction:
            action = super().insert(session)

            od = self.object_desig.insert(session)
            action.object_id = od.id

            session.add(action)
            session.commit()

            return action

    def __init__(self, arms: List[str], object_description: Union[ObjectDesignatorDescription, ObjectPart],
                 resolver: Callable = None):
        """
        Will try to grasp the object described by the given description. Grasping is done by moving into a pre grasp
        position 10 cm before the object, opening the gripper, moving to the object and then closing the gripper.

        :param arms: List of Arms that should be used for grasping
        :param object_description: Description of the object that should be grasped
        :param resolver: An alternative resolver to get a specified designator from the designator description
        """
        super().__init__(resolver)
        self.arms: List[str] = arms
        self.object_description: ObjectDesignatorDescription = object_description

    def ground(self) -> Action:
        """
        Default resolver that takes the first element from the list of arms and the first solution for the object
        designator description ond returns it.

        :return: A performable action designator that contains specific arguments
        """
        return self.Action(self.arms[0], self.object_description.resolve())


class CuttingAction(ActionDesignatorDescription):
    """
    Designator to let the robot perform a cutting action.
    """

    @dataclasses.dataclass
    class Action(ActionDesignatorDescription.Action):
        """
        Action class for the Cutting action.
        """

        object_designator: ObjectDesignatorDescription.Object
        """
        Object designator describing the object that should be cut.
        """

        arm: str
        """
        The arm that should be used for cutting.
        """

        grasp: str
        """
        The grasp that should be used for cutting. For example, 'left' or 'right'.
        """

        slice_thickness: float
        """
        The upper bound thickness of the slices.
        """

        tool: str
        """
        The tool to cut with.
        """

        technique: str
        """
        Technique used to cut the object.
        """

        object_at_execution: Optional[ObjectDesignatorDescription.Object] = dataclasses.field(init=False, repr=False)
        """
        The object at the time this Action got created. It is used to be a static, information holding entity. It is
        not updated when the BulletWorld object is changed.
        """

        @with_tree
        def perform(self) -> None:
            """
            Perform the cutting action using the specified object, arm, grasp, slice thickness, tool, and technique.
            """
            # Store the object's data copy at execution
            self.object_at_execution = self.object_designator.data_copy()

            # Get grasp orientation and target pose
            grasp = robot_description.grasps.get_orientation_for_grasp(self.grasp)
            # Retrieve object and robot from designators
            object = self.object_designator.bullet_world_object
            obj_dim = object.get_object_dimensions()

            dim = [max(obj_dim[0], obj_dim[1]), min(obj_dim[0], obj_dim[1]), obj_dim[2]]
            oTm = object.get_pose()
            object_pose = object.local_transformer.transform_to_object_frame(oTm, object)

            # from bread_dim calculate def a calculation that gets me the highest number from the first 2 entries
            # Given slice thickness is 3 cm or 0.03 meters
            slice_thickness = self.slice_thickness
            # Calculate slices and transform them to the map frame with orientation
            obj_length = dim[0]
            obj_width = dim[1]
            obj_height = dim[2]

            # Calculate the starting Y-coordinate offset (half the width minus half a slice thickness)
            if self.technique == 'halving':
                start_offset = 0
                num_slices = 1
            else:
                num_slices = 1
                # int(obj_length // slice_thickness))
                start_offset = 0  # -obj_length / 2 + slice_thickness / 2)

            # Calculate slice coordinates
            slice_coordinates = [start_offset + i * slice_thickness for i in range(num_slices)]

            # Transform slice coordinates to map frame with orientation
            slice_poses = []
            for x in slice_coordinates:
                tmp_pose = object_pose.copy()
                tmp_pose.pose.position.y -= 3 * obj_width
                tmp_pose.pose.position.x = x
                sTm = object.local_transformer.transform_pose(tmp_pose, "map")
                slice_poses.append(sTm)

            for slice_pose in slice_poses:
                # rotate the slice_pose by grasp
                ori = multiply_quaternions(
                    [slice_pose.orientation.x, slice_pose.orientation.y, slice_pose.orientation.z,
                     slice_pose.orientation.w], grasp)

                oriR = axis_angle_to_quaternion([0, 0, 1], 90)
                oriM = multiply_quaternions([oriR[0], oriR[1], oriR[2], oriR[3]], [ori[0], ori[1], ori[2], ori[3]])

                adjusted_slice_pose = slice_pose.copy()

                # Set the orientation of the object pose by grasp in MAP
                adjusted_slice_pose.orientation.x = oriM[0]
                adjusted_slice_pose.orientation.y = oriM[1]
                adjusted_slice_pose.orientation.z = oriM[2]
                adjusted_slice_pose.orientation.w = oriM[3]

                # Adjust the position of the object pose by grasp in MAP
                lift_pose = adjusted_slice_pose.copy()
                lift_pose.pose.position.z += 2 * obj_height
                # Perform the motion for lifting the tool
                BulletWorld.current_bullet_world.add_vis_axis(lift_pose)
                MoveTCPMotion(lift_pose, self.arm).resolve().perform()
                # Perform the motion for cutting the object
                BulletWorld.current_bullet_world.add_vis_axis(adjusted_slice_pose)
                MoveTCPMotion(adjusted_slice_pose, self.arm).resolve().perform()
                # Perform the motion for lifting the tool
                BulletWorld.current_bullet_world.add_vis_axis(lift_pose)
                MoveTCPMotion(lift_pose, self.arm).resolve().perform()

        # def to_sql(self) -> ORMCuttingAction:
        #     """
        #     Convert the action to a corresponding SQL representation for storage.
        #     """
        #     return ORMCuttingAction(self.arm, self.grasp)

        def insert(self, session: sqlalchemy.orm.session.Session, **kwargs):
            """
            Insert the cutting action into the database session.
            """
            action = super().insert(session)
            # Additional logic for inserting cutting action data goes here
            session.add(action)
            session.commit()

            return action

    def __init__(self, object_designator_description: ObjectDesignatorDescription, arms: List[str], grasps: List[str],
                 resolver=None):
        """
        Initialize the CuttingAction with object designators, arms, and grasps.

        :param object_designator_description: Object designator for the object to be cut.
        :param arms: List of possible arms that could be used.
        :param grasps: List of possible grasps for the cutting action.
        :param resolver: An optional resolver for dynamic parameter selection.
        """
        super(CuttingAction, self).__init__(resolver)
        self.object_designator_description: ObjectDesignatorDescription = object_designator_description
        self.arms: List[str] = arms
        self.grasps: List[str] = grasps

    def __iter__(self):
        for object_, grasp, arm in itertools.product(iter(self.object_designator_description), self.grasps, self.arms):
            yield self.Action(object_, arm, grasp, slice_thickness=0.05, tool="big_knife", technique="slicing")

    def ground(self) -> Action:
        """
        Default resolver, returns a performable designator with the first entries from the lists of possible parameter.

        :return: A performable designator
        """
        return next(iter(self))


class MixingAction(ActionDesignatorDescription):
    """
    Designator to let the robot perform a mixing action.
    """

    @dataclasses.dataclass
    class Action(ActionDesignatorDescription.Action):
        """
        Action class for the Mixing action.
        """

        object_designator: ObjectDesignatorDescription.Object
        """
        Object designator describing the object that should be mixed.
        """

        object_tool_designator: ObjectDesignatorDescription.Object
        """
        Object designator describing the mixing tool.
        """

        arm: str
        """
        The arm that should be used for mixing.
        """

        grasp: str
        """
        The grasp that should be used for mixing. For example, 'left' or 'right'.
        """

        object_at_execution: Optional[ObjectDesignatorDescription.Object] = dataclasses.field(init=False)
        """
        The object at the time this Action got created. It is used to be a static, information holding entity. It is
        not updated when the BulletWorld object is changed.
        """

        @with_tree
        def perform(self) -> None:
            """
            Perform the mixing action using the specified object, tool, arm, and grasp.
            """
            # Store the object's data copy at execution
            self.object_at_execution = self.object_designator.data_copy()
            # Retrieve object and robot from designators
            object = self.object_designator.bullet_world_object

            obj_dim = object.get_object_dimensions()

            dim = [max(obj_dim[0], obj_dim[1]), min(obj_dim[0], obj_dim[1]), obj_dim[2]]
            obj_height = dim[2]
            oTm = object.get_pose()
            object_pose = object.local_transformer.transform_to_object_frame(oTm, object)

            def generate_spiral(pose, upward_increment, radial_increment, angle_increment, steps):
                x_start, y_start, z_start = pose.pose.position.x, pose.pose.position.y, pose.pose.position.z
                spiral_poses = []

                for t in range(2 * steps):
                    tmp_pose = pose.copy()

                    r = radial_increment * t
                    a = angle_increment * t
                    h = upward_increment * t

                    x = x_start + r * math.cos(a)
                    y = y_start + r * math.sin(a)
                    z = z_start + h

                    tmp_pose.pose.position.x += x
                    tmp_pose.pose.position.y += y
                    tmp_pose.pose.position.z += z

                    spiralTm = object.local_transformer.transform_pose(tmp_pose, "map")
                    spiral_poses.append(spiralTm)
                    BulletWorld.current_bullet_world.add_vis_axis(spiralTm)

                return spiral_poses

            # this is a very good one but takes ages
            # spiral_poses = generate_spiral(object_pose, 0.0004, 0.0008, math.radians(10), 100)
            spiral_poses = generate_spiral(object_pose, 0.001, 0.0035, math.radians(30), 10)

            BulletWorld.current_bullet_world.remove_vis_axis()
            for spiral_pose in spiral_poses:
                oriR = axis_angle_to_quaternion([1, 0, 0], 180)
                ori = multiply_quaternions(
                    [spiral_pose.orientation.x, spiral_pose.orientation.y, spiral_pose.orientation.z,
                     spiral_pose.orientation.w], oriR)
                adjusted_slice_pose = spiral_pose.copy()
                # # Set the orientation of the object pose by grasp in MAP
                adjusted_slice_pose.orientation.x = ori[0]
                adjusted_slice_pose.orientation.y = ori[1]
                adjusted_slice_pose.orientation.z = ori[2]
                adjusted_slice_pose.orientation.w = ori[3]

                # Adjust the position of the object pose by grasp in MAP
                lift_pose = adjusted_slice_pose.copy()
                lift_pose.pose.position.z += (obj_height + 0.08)
                # Perform the motion for lifting the tool
                # BulletWorld.current_bullet_world.add_vis_axis(lift_pose)
                MoveTCPMotion(lift_pose, self.arm).resolve().perform()

        # def to_sql(self) -> ORMMixingAction:
        #     """
        #     Convert the action to a corresponding SQL representation for storage.
        #     """
        #     return ORMMixingAction(self.arm, self.grasp)

        def insert(self, session: sqlalchemy.orm.session.Session, **kwargs):
            """
            Insert the mixing action into the database session.
            """
            action = super().insert(session)
            # Additional logic for inserting mixing action data goes here
            session.add(action)
            session.commit()

            return action

    def __init__(self, object_designator_description: ObjectDesignatorDescription,
                 object_tool_designator_description: ObjectDesignatorDescription, arms: List[str], grasps: List[str],
                 resolver=None):
        """
        Initialize the MixingAction with object and tool designators, arms, and grasps.

        :param object_designator_description: Object designator for the object to be mixed.
        :param object_tool_designator_description: Object designator for the mixing tool.
        :param arms: List of possible arms that could be used.
        :param grasps: List of possible grasps for the mixing action.
        :param resolver: An optional resolver for dynamic parameter selection.
        """
        super(MixingAction, self).__init__(resolver)
        self.object_designator_description: ObjectDesignatorDescription = object_designator_description
        self.object_tool_designator_description: ObjectDesignatorDescription = object_tool_designator_description
        self.arms: List[str] = arms
        self.grasps: List[str] = grasps

    def ground(self) -> Action:
        """
        Default resolver, returns a performable designator with the first entries from the lists of possible parameter.

        :return: A performable designator
        """
        return self.Action(self.object_designator_description.ground(),
                           self.object_tool_designator_description.ground(), self.arms[0], self.grasps[0])<|MERGE_RESOLUTION|>--- conflicted
+++ resolved
@@ -303,20 +303,24 @@
 
         @with_tree
         def perform(self) -> None:
-
-            lt = LocalTransformer()
-
-            if isinstance(self.object_designator, ObjectPart.Object):
-                object_pose = self.object_designator.part_pose
-            else:
-                object_pose = self.object_designator.bullet_world_object.get_pose()
-
-            BulletWorld.current_bullet_world.add_vis_axis(object_pose)
-            robot = BulletWorld.robot
-            robot_pose = robot.get_pose()
-            BulletWorld.current_bullet_world.add_vis_axis(robot_pose)
-
-<<<<<<< HEAD
+            try:
+                lt = LocalTransformer()
+
+                if isinstance(self.object_designator, ObjectPart.Object):
+                    object_pose = self.object_designator.part_pose
+                else:
+                    object_pose = self.object_designator.bullet_world_object.get_pose()
+
+                BulletWorld.current_bullet_world.add_vis_axis(object_pose)
+                robot = BulletWorld.robot
+                robot_pose = robot.get_pose()
+                BulletWorld.current_bullet_world.add_vis_axis(robot_pose)
+
+                gripper_name = robot_description.get_tool_frame(self.arm)
+                gripper_tf = BulletWorld.robot.get_link_tf_frame(gripper_name)
+                base_tf = BulletWorld.robot.get_link_tf_frame("base_link")
+                object_pose_in_base = lt.transform_pose(object_pose, base_tf)
+
                 grasp = robot_description.grasps.get_orientation_for_grasp(self.grasp)
                 adjusted_object_pose_in_map_w_gripper = object_pose_in_base.copy()
                 # pose needs to be adjusted atm cause pose on real robot is wrong
@@ -328,25 +332,13 @@
                 adjusted_object_pose_in_map_w_gripper.pose.orientation.y = grasp[1]
                 adjusted_object_pose_in_map_w_gripper.pose.orientation.z = grasp[2]
                 adjusted_object_pose_in_map_w_gripper.pose.orientation.w = grasp[3]
-=======
-            gripper_name = robot_description.get_tool_frame(self.arm)
-            gripper_tf = BulletWorld.robot.get_link_tf_frame(gripper_name)
-            base_tf = BulletWorld.robot.get_link_tf_frame("base_link")
-            object_pose_in_base = lt.transform_pose(object_pose, base_tf)
->>>>>>> 65c9d7a8
-
-            grasp = robot_description.grasps.get_orientation_for_grasp(self.grasp)
-            adjusted_object_pose_in_map_w_gripper = object_pose_in_base.copy()
-            # pose needs to be adjusted atm cause pose on real robot is wrong
-            adjusted_object_pose_in_map_w_gripper.pose.position.x += 0.06
-            if self.grasp == "top":
-                adjusted_object_pose_in_map_w_gripper.pose.position.z -= 0.11
-            adjusted_object_pose_in_map_w_gripper.pose.orientation.x = grasp[0]
-            adjusted_object_pose_in_map_w_gripper.pose.orientation.y = grasp[1]
-            adjusted_object_pose_in_map_w_gripper.pose.orientation.z = grasp[2]
-            adjusted_object_pose_in_map_w_gripper.pose.orientation.w = grasp[3]
-
-<<<<<<< HEAD
+
+                pre_adjusted_object_pose_in_map_w_gripper = adjusted_object_pose_in_map_w_gripper
+                if self.grasp == "top":
+                    pre_adjusted_object_pose_in_map_w_gripper.pose.position.z += 0.1
+                else:
+                    pre_adjusted_object_pose_in_map_w_gripper.pose.position.x -= 0.05
+
                 # todo vielleicht nicht nur pre pose anpassen sondern auch adjusted??
                 if self.object_designator.name == "Bowl":
                     pre_adjusted_object_pose_in_map_w_gripper.pose.position.y -= 0.04 # radius/2
@@ -362,64 +354,41 @@
                 #     adjusted_object_pose_in_map_w_gripper.pose.position.y += 0.03
                 # elif grasp == "right":
                 #     adjusted_object_pose_in_map_w_gripper.pose.position.y -= 0.03
-=======
-            pre_adjusted_object_pose_in_map_w_gripper = adjusted_object_pose_in_map_w_gripper
-            if self.grasp == "top":
-                pre_adjusted_object_pose_in_map_w_gripper.pose.position.z += 0.1
-            else:
-                pre_adjusted_object_pose_in_map_w_gripper.pose.position.x -= 0.05
->>>>>>> 65c9d7a8
-
-            # todo fill this
-            # if grasp == "top":
-            #     adjusted_object_pose_in_map_w_gripper.pose.position.z += 0.03
-            # elif grasp == "front":
-            #     adjusted_object_pose_in_map_w_gripper.pose.position.x -= 0.03
-            # elif grasp == "left":
-            #     adjusted_object_pose_in_map_w_gripper.pose.position.y += 0.03
-            # elif grasp == "right":
-            #     adjusted_object_pose_in_map_w_gripper.pose.position.y -= 0.03
-
-            object_pose_in_map = lt.transform_pose(adjusted_object_pose_in_map_w_gripper, "map")
-            pre_object_pose_in_map = lt.transform_pose(pre_adjusted_object_pose_in_map_w_gripper, "map")
-
-            # TODO raise error to test failure handling
-            print("raising error")
-
-            MoveGripperMotion(motion="open", gripper=self.arm, allow_gripper_collision=True).resolve().perform()
-
-            MoveTCPMotion(pre_object_pose_in_map, self.arm, allow_gripper_collision=False).resolve().perform()
-
-            MoveTCPMotion(object_pose_in_map, self.arm, allow_gripper_collision=True).resolve().perform()
-
-            MoveGripperMotion(motion="close", gripper=self.arm, allow_gripper_collision=True).resolve().perform()
-
-            rospy.sleep(2)
-            tool_frame = robot_description.get_tool_frame(self.arm)
-            robot.attach(object=self.object_designator.bullet_world_object, link=tool_frame)
-            lift_pose_in_map = object_pose_in_map
-            lift_pose_in_map.pose.position.z += 0.1
-            MoveTCPMotion(lift_pose_in_map, self.arm, allow_gripper_collision=True).resolve().perform()
-            print("moving lift")
-
-<<<<<<< HEAD
+
+                object_pose_in_map = lt.transform_pose(adjusted_object_pose_in_map_w_gripper, "map")
+                pre_object_pose_in_map = lt.transform_pose(pre_adjusted_object_pose_in_map_w_gripper, "map")
+
+                # TODO raise error to test failure handling
+                print("raising error")
+
+                MoveGripperMotion(motion="open", gripper=self.arm, allow_gripper_collision=True).resolve().perform()
+
+                MoveTCPMotion(pre_object_pose_in_map, self.arm, allow_gripper_collision=False).resolve().perform()
+
+                MoveTCPMotion(object_pose_in_map, self.arm, allow_gripper_collision=True).resolve().perform()
+
+                MoveGripperMotion(motion="close", gripper=self.arm, allow_gripper_collision=True).resolve().perform()
+
+                rospy.sleep(2)
+                tool_frame = robot_description.get_tool_frame(self.arm)
+                robot.attach(object=self.object_designator.bullet_world_object, link=tool_frame)
+                lift_pose_in_map = object_pose_in_map
+                lift_pose_in_map.pose.position.z += 0.1
+                MoveTCPMotion(lift_pose_in_map, self.arm, allow_gripper_collision=True).resolve().perform()
+                print("moving lift")
+
             except EnvironmentUnreachable:
                 # TODO return des Fehlers
                 print("EnvironmentUnreachable")  # print(object_pose_in_base)  # print(object_pose_in_gripper)  # print(adjusted_object_pose_in_map_w_gripper)
             except GripperClosedCompletely:
                 print("GripperClosedCompletely")
             # BulletWorld.current_bullet_world.add_vis_axis(object_pose_in_gripper)  # BulletWorld.current_bullet_world.add_vis_axis(adjusted_object_pose_in_map_w_gripper)  #  #  #  # pre_grasp = adjusted_object_pose_in_map_w_gripper.copy()  # pre_grasp.pose.position.x -= 10  # pre_gripper_in_map = lt.transform_pose(pre_grasp,  #                                            BulletWorld.robot.get_link_tf_frame(gripper_name))  # gripper_in_map = lt.transform_pose(adjusted_object_pose_in_map_w_gripper,  #                                        BulletWorld.robot.get_link_tf_frame(gripper_name))  #  # BulletWorld.current_bullet_world.add_vis_axis(pre_gripper_in_map)  # BulletWorld.current_bullet_world.add_vis_axis(gripper_in_map)
-=======
-        # print(object_pose_in_base)  # print(object_pose_in_gripper)  # print(adjusted_object_pose_in_map_w_gripper)
-
-        # BulletWorld.current_bullet_world.add_vis_axis(object_pose_in_gripper)  # BulletWorld.current_bullet_world.add_vis_axis(adjusted_object_pose_in_map_w_gripper)  #  #  #  # pre_grasp = adjusted_object_pose_in_map_w_gripper.copy()  # pre_grasp.pose.position.x -= 10  # pre_gripper_in_map = lt.transform_pose(pre_grasp,  #                                            BulletWorld.robot.get_link_tf_frame(gripper_name))  # gripper_in_map = lt.transform_pose(adjusted_object_pose_in_map_w_gripper,  #                                        BulletWorld.robot.get_link_tf_frame(gripper_name))  #  # BulletWorld.current_bullet_world.add_vis_axis(pre_gripper_in_map)  # BulletWorld.current_bullet_world.add_vis_axis(gripper_in_map)
->>>>>>> 65c9d7a8
-
-        # MoveTCPMotion(pre_gripper_in_map, self.arm).resolve().perform()  # MoveGripperMotion("open", self.arm).resolve().perform()  #  # MoveTCPMotion(gripper_in_map, self.arm, allow_gripper_collision=True).resolve().perform()  # MoveGripperMotion("close", self.arm, allow_gripper_collision=True).resolve().perform()
-
-        # self.object_at_execution = self.object_designator.data_copy()  # robot = BulletWorld.robot  # # Retrieve object and robot from designators  # object = self.object_designator.bullet_world_object  # grasp = robot_description.grasps.get_orientation_for_grasp(self.grasp)  # target = object.get_pose()  # target.orientation.x = grasp[0]  # target.orientation.y = grasp[1]  # target.orientation.z = grasp[2]  # target.orientation.w = grasp[3]  #  # arm = self.arm  # MoveGripperMotion(motion="open", gripper=self.arm, allow_gripper_collision=False).resolve().perform()  # MoveTCPMotion(target, self.arm).resolve().perform()  # tool_frame = robot_description.get_tool_frame(arm)
-
-        # # Store the object's data copy at execution  # self.object_at_execution = self.object_designator.data_copy()  # robot = BulletWorld.robot  # # Retrieve object and robot from designators  # object = self.object_designator.bullet_world_object  # # Get grasp orientation and target pose  # grasp = robot_description.grasps.get_orientation_for_grasp(self.grasp)  # # oTm = Object Pose in Frame map  # oTm = object.get_pose()  #  #  #  # # Transform the object pose to the object frame, basically the origin of the object frame  # mTo = object.local_transformer.transform_to_object_frame(oTm, object)  # # Adjust the pose according to the special knowledge of the object designator  # adjusted_pose = self.object_designator.special_knowledge_adjustment_pose(self.grasp, mTo)  # # Transform the adjusted pose to the map frame  # adjusted_oTm = object.local_transformer.transform_pose(adjusted_pose, "map")  # # multiplying the orientation therefore "rotating" it, to get the correct orientation of the gripper  # ori = multiply_quaternions([adjusted_oTm.orientation.x, adjusted_oTm.orientation.y,  #                             adjusted_oTm.orientation.z, adjusted_oTm.orientation.w],  #                            grasp)  #  # # Set the orientation of the object pose by grasp in MAP  # adjusted_oTm.orientation.x = ori[0]  # adjusted_oTm.orientation.y = ori[1]  # adjusted_oTm.orientation.z = ori[2]  # adjusted_oTm.orientation.w = ori[3]  #  # gripper_frame = robot.get_link_tf_frame(robot_description.get_tool_frame(self.arm))  #  #  # # Perform Gripper Rotate  # # BulletWorld.current_bullet_world.add_vis_axis(gripper_rotate_pose)  # # MoveTCPMotion(gripper_rotate_pose, self.arm).resolve().perform()  # MoveGripperMotion(motion="open", gripper=self.arm, allow_gripper_collision=False).resolve().perform()  #  # oTg = object.local_transformer.transform_pose(adjusted_oTm, gripper_frame)  # if robot.name == "hsrb":  #     oTg.pose.position.x += 0.2  # else:  #     oTg.pose.position.x -= 0.15  # in x since this is how the gripper is oriented  # prepose = object.local_transformer.transform_pose(oTg, "map")  #  # # Perform the motion with the prepose and open gripper  # BulletWorld.current_bullet_world.add_vis_axis(prepose)  # MoveTCPMotion(prepose, self.arm, allow_gripper_collision=False).resolve().perform()  # # Perform the motion with the adjusted pose -> actual grasp and close gripper  #  # BulletWorld.current_bullet_world.add_vis_axis(adjusted_oTm)  # MoveTCPMotion(adjusted_oTm, self.arm).resolve().perform()  # # todo we have to adjust the poses by object size  # # adjusted_oTm.pose.position.z += 0.03  # MoveGripperMotion(motion="close", gripper=self.arm).resolve().perform()  # tool_frame = robot_description.get_tool_frame(self.arm)  # robot.attach(object, tool_frame)  #  # # Lift object  # BulletWorld.current_bullet_world.add_vis_axis(adjusted_oTm)  # MoveTCPMotion(adjusted_oTm, self.arm).resolve().perform()  #  # # Remove the vis axis from the world  # BulletWorld.current_bullet_world.remove_vis_axis()
+
+            # MoveTCPMotion(pre_gripper_in_map, self.arm).resolve().perform()  # MoveGripperMotion("open", self.arm).resolve().perform()  #  # MoveTCPMotion(gripper_in_map, self.arm, allow_gripper_collision=True).resolve().perform()  # MoveGripperMotion("close", self.arm, allow_gripper_collision=True).resolve().perform()
+
+            # self.object_at_execution = self.object_designator.data_copy()  # robot = BulletWorld.robot  # # Retrieve object and robot from designators  # object = self.object_designator.bullet_world_object  # grasp = robot_description.grasps.get_orientation_for_grasp(self.grasp)  # target = object.get_pose()  # target.orientation.x = grasp[0]  # target.orientation.y = grasp[1]  # target.orientation.z = grasp[2]  # target.orientation.w = grasp[3]  #  # arm = self.arm  # MoveGripperMotion(motion="open", gripper=self.arm, allow_gripper_collision=False).resolve().perform()  # MoveTCPMotion(target, self.arm).resolve().perform()  # tool_frame = robot_description.get_tool_frame(arm)
+
+            # # Store the object's data copy at execution  # self.object_at_execution = self.object_designator.data_copy()  # robot = BulletWorld.robot  # # Retrieve object and robot from designators  # object = self.object_designator.bullet_world_object  # # Get grasp orientation and target pose  # grasp = robot_description.grasps.get_orientation_for_grasp(self.grasp)  # # oTm = Object Pose in Frame map  # oTm = object.get_pose()  #  #  #  # # Transform the object pose to the object frame, basically the origin of the object frame  # mTo = object.local_transformer.transform_to_object_frame(oTm, object)  # # Adjust the pose according to the special knowledge of the object designator  # adjusted_pose = self.object_designator.special_knowledge_adjustment_pose(self.grasp, mTo)  # # Transform the adjusted pose to the map frame  # adjusted_oTm = object.local_transformer.transform_pose(adjusted_pose, "map")  # # multiplying the orientation therefore "rotating" it, to get the correct orientation of the gripper  # ori = multiply_quaternions([adjusted_oTm.orientation.x, adjusted_oTm.orientation.y,  #                             adjusted_oTm.orientation.z, adjusted_oTm.orientation.w],  #                            grasp)  #  # # Set the orientation of the object pose by grasp in MAP  # adjusted_oTm.orientation.x = ori[0]  # adjusted_oTm.orientation.y = ori[1]  # adjusted_oTm.orientation.z = ori[2]  # adjusted_oTm.orientation.w = ori[3]  #  # gripper_frame = robot.get_link_tf_frame(robot_description.get_tool_frame(self.arm))  #  #  # # Perform Gripper Rotate  # # BulletWorld.current_bullet_world.add_vis_axis(gripper_rotate_pose)  # # MoveTCPMotion(gripper_rotate_pose, self.arm).resolve().perform()  # MoveGripperMotion(motion="open", gripper=self.arm, allow_gripper_collision=False).resolve().perform()  #  # oTg = object.local_transformer.transform_pose(adjusted_oTm, gripper_frame)  # if robot.name == "hsrb":  #     oTg.pose.position.x += 0.2  # else:  #     oTg.pose.position.x -= 0.15  # in x since this is how the gripper is oriented  # prepose = object.local_transformer.transform_pose(oTg, "map")  #  # # Perform the motion with the prepose and open gripper  # BulletWorld.current_bullet_world.add_vis_axis(prepose)  # MoveTCPMotion(prepose, self.arm, allow_gripper_collision=False).resolve().perform()  # # Perform the motion with the adjusted pose -> actual grasp and close gripper  #  # BulletWorld.current_bullet_world.add_vis_axis(adjusted_oTm)  # MoveTCPMotion(adjusted_oTm, self.arm).resolve().perform()  # # todo we have to adjust the poses by object size  # # adjusted_oTm.pose.position.z += 0.03  # MoveGripperMotion(motion="close", gripper=self.arm).resolve().perform()  # tool_frame = robot_description.get_tool_frame(self.arm)  # robot.attach(object, tool_frame)  #  # # Lift object  # BulletWorld.current_bullet_world.add_vis_axis(adjusted_oTm)  # MoveTCPMotion(adjusted_oTm, self.arm).resolve().perform()  #  # # Remove the vis axis from the world  # BulletWorld.current_bullet_world.remove_vis_axis()
 
         def to_sql(self) -> ORMPickUpAction:
             return ORMPickUpAction(self.arm, self.grasp)
@@ -490,79 +459,35 @@
         grasps: List[str]
         @with_tree
         def perform(self) -> None:
-<<<<<<< HEAD
-=======
-            # object_pose = self.object_designator.bullet_world_object.get_pose()
-            # local_tf = LocalTransformer()
-            #
-            # # Transformations such that the target position is the position of the object and not the tcp
-            # tcp_to_object = local_tf.transform_pose(object_pose, BulletWorld.robot.get_link_tf_frame(
-            #     robot_description.get_tool_frame(self.arm)))
-            # target_diff = self.target_location.to_transform("target").inverse_times(
-            #     tcp_to_object.to_transform("object")).to_pose()
-            #
-            # MoveTCPMotion(target_diff, self.arm).resolve().perform()
-            # MoveGripperMotion("open", self.arm).resolve().perform()
-            # BulletWorld.robot.detach(self.object_designator.bullet_world_object)
-            # retract_pose = local_tf.transform_pose(target_diff, BulletWorld.robot.get_link_tf_frame(
-            #     robot_description.get_tool_frame(self.arm)))
-            # retract_pose.position.x -= 0.07
-            # MoveTCPMotion(retract_pose, self.arm).resolve().perform()
-            object_designator: ObjectDesignatorDescription.Object
-            """
-            Object designator describing the object that should be place
-            """
-            arm: str
-            """
-            Arm that is currently holding the object
-            """
-            target_location: Pose
-            """
-            Pose in the world at which the object should be placed
-            """
->>>>>>> 65c9d7a8
-
-            @with_tree
-            def perform(self) -> None:
-                grasp = "front"
-
-                lt = LocalTransformer()
-
-                BulletWorld.current_bullet_world.add_vis_axis(self.target_location)
-                robot = BulletWorld.robot
-                robot_pose = robot.get_pose()
-                BulletWorld.current_bullet_world.add_vis_axis(robot_pose)
-
-<<<<<<< HEAD
+            lt = LocalTransformer()
+
+            BulletWorld.current_bullet_world.add_vis_axis(self.target_location)
+            robot = BulletWorld.robot
+            robot_pose = robot.get_pose()
+            BulletWorld.current_bullet_world.add_vis_axis(robot_pose)
+
+            gripper_name = robot_description.get_tool_frame(self.arm)
+            gripper_tf = BulletWorld.robot.get_link_tf_frame(gripper_name)
+            base_tf = BulletWorld.robot.get_link_tf_frame("base_link")
+            object_pose_in_base = lt.transform_pose(self.target_location, base_tf)
+
             grasp = robot_description.grasps.get_orientation_for_grasp(self.grasps)
             adjusted_object_pose_in_map_w_gripper = object_pose_in_base.copy()
             # pose needs to be adjusted atm cause pose on real robot is wrong
             adjusted_object_pose_in_map_w_gripper.pose.position.x += 0.06
             if grasp == "top":
                 adjusted_object_pose_in_map_w_gripper.pose.position.z -= 0.11
-            adjusted_object_pose_in_map_w_gripper.pose.orientation.x = grasp[0]
-            adjusted_object_pose_in_map_w_gripper.pose.orientation.y = grasp[1]
-            adjusted_object_pose_in_map_w_gripper.pose.orientation.z = grasp[2]
-            adjusted_object_pose_in_map_w_gripper.pose.orientation.w = grasp[3]
-=======
-                gripper_name = robot_description.get_tool_frame(self.arm)
-                gripper_tf = BulletWorld.robot.get_link_tf_frame(gripper_name)
-                base_tf = BulletWorld.robot.get_link_tf_frame("base_link")
-                object_pose_in_base = lt.transform_pose(self.target_location, base_tf)
->>>>>>> 65c9d7a8
-
-                grasp = robot_description.grasps.get_orientation_for_grasp(grasp)
-                adjusted_object_pose_in_map_w_gripper = object_pose_in_base.copy()
-                # pose needs to be adjusted atm cause pose on real robot is wrong
-                adjusted_object_pose_in_map_w_gripper.pose.position.x += 0.06
-                if grasp == "top":
-                    adjusted_object_pose_in_map_w_gripper.pose.position.z -= 0.11
                 adjusted_object_pose_in_map_w_gripper.pose.orientation.x = grasp[0]
                 adjusted_object_pose_in_map_w_gripper.pose.orientation.y = grasp[1]
                 adjusted_object_pose_in_map_w_gripper.pose.orientation.z = grasp[2]
                 adjusted_object_pose_in_map_w_gripper.pose.orientation.w = grasp[3]
 
-<<<<<<< HEAD
+            pre_adjusted_object_pose_in_map_w_gripper = adjusted_object_pose_in_map_w_gripper
+            if grasp == "top":
+                pre_adjusted_object_pose_in_map_w_gripper.pose.position.z += 0.1
+            else:
+                pre_adjusted_object_pose_in_map_w_gripper.pose.position.x -= 0.05
+
             big_offset_objects = ["Cerealbox", "Milkpack", "Crackerbox", "Pringleschipscan"]
 
             if self.object_designator.name in big_offset_objects:
@@ -578,37 +503,21 @@
             #     adjusted_object_pose_in_map_w_gripper.pose.position.y += 0.03
             # elif grasp == "right":
             #     adjusted_object_pose_in_map_w_gripper.pose.position.y -= 0.03
-=======
-                pre_adjusted_object_pose_in_map_w_gripper = adjusted_object_pose_in_map_w_gripper
-                if grasp == "top":
-                    pre_adjusted_object_pose_in_map_w_gripper.pose.position.z += 0.1
-                else:
-                    pre_adjusted_object_pose_in_map_w_gripper.pose.position.x -= 0.05
->>>>>>> 65c9d7a8
-
-                # todo fill this
-                # if grasp == "top":
-                #     adjusted_object_pose_in_map_w_gripper.pose.position.z += 0.03
-                # elif grasp == "front":
-                #     adjusted_object_pose_in_map_w_gripper.pose.position.x -= 0.03
-                # elif grasp == "left":
-                #     adjusted_object_pose_in_map_w_gripper.pose.position.y += 0.03
-                # elif grasp == "right":
-                #     adjusted_object_pose_in_map_w_gripper.pose.position.y -= 0.03
-
-                object_pose_in_map = lt.transform_pose(adjusted_object_pose_in_map_w_gripper, "map")
-                pre_object_pose_in_map = lt.transform_pose(pre_adjusted_object_pose_in_map_w_gripper, "map")
-
-                # TODO raise error to test failure handling
-                print("raising error")
-
-                # MoveGripperMotion(motion="open", gripper=self.arm, allow_gripper_collision=False).resolve().perform()
-
-                MoveTCPMotion(pre_object_pose_in_map, self.arm, allow_gripper_collision=False).resolve().perform()
-
-                MoveTCPMotion(object_pose_in_map, self.arm, allow_gripper_collision=False).resolve().perform()
-
-<<<<<<< HEAD
+
+            object_pose_in_map = lt.transform_pose(adjusted_object_pose_in_map_w_gripper, "map")
+            pre_object_pose_in_map = lt.transform_pose(pre_adjusted_object_pose_in_map_w_gripper, "map")
+
+            # TODO raise error to test failure handling
+            print("raising error")
+
+            # MoveGripperMotion(motion="open", gripper=self.arm, allow_gripper_collision=False).resolve().perform()
+
+            MoveTCPMotion(pre_object_pose_in_map, self.arm, allow_gripper_collision=False).resolve().perform()
+
+            MoveTCPMotion(object_pose_in_map, self.arm, allow_gripper_collision=False).resolve().perform()
+
+            MoveGripperMotion(motion="open", gripper=self.arm, allow_gripper_collision=False).resolve().perform()
+
             rospy.sleep(2)
             tool_frame = robot_description.get_tool_frame(self.arm)
             robot.detach(object=self.object_designator.bullet_world_object, link=tool_frame)
@@ -619,17 +528,7 @@
             print("moving back")
             #PlaceMotion(self.object_designator, self.target_location, ["left"], grasp)
         # object_pose = self.object_designator.bullet_world_object.get_pose()  # local_tf = LocalTransformer()  #  # #Transformations such that the target position is the position of the object and not the tcp  # tcp_to_object = local_tf.transform_pose(object_pose,  #                                         BulletWorld.robot.get_link_tf_frame(  #                                             robot_description.get_tool_frame(self.arm)))  # target_diff = self.target_location.to_transform("target").inverse_times(  #     tcp_to_object.to_transform("object")).to_pose()  # # todo we need to add more collisions otherwise hsr is grumpy, but we can also use giskards place for real  # # MoveTCPMotion(target_diff, self.arm).resolve().perform()  # # MoveGripperMotion("open", self.arm).resolve().perform()  # # BulletWorld.robot.detach(self.object_designator.bullet_world_object)  # # retract_pose = target_diff  # # retract_pose.position.x -= 0.07  # # MoveTCPMotion(retract_pose, self.arm).resolve().perform()  # #pm_manager = ProcessModuleManager.get_manager()  # #return pm_manager.place().execute(self)  # #PlaceMotion(self.object_designator, target_diff, ["left"]).resolve().perform()  # # giskard.place_objects(self.object_designator, target_diff)  # MoveTCPMotion(self.target_location, self.arm, allow_gripper_collision=True).resolve().perform()  # BulletWorld.robot.detach(self.object_designator.bullet_world_object)
-=======
-                MoveGripperMotion(motion="open", gripper=self.arm, allow_gripper_collision=False).resolve().perform()
-
-                rospy.sleep(2)
-                tool_frame = robot_description.get_tool_frame(self.arm)
-                robot.detach(object=self.object_designator.bullet_world_object, link=tool_frame)
-                lift_pose_in_map = object_pose_in_map
-                lift_pose_in_map.pose.position.z += 0.1
-                MoveTCPMotion(lift_pose_in_map, self.arm, allow_gripper_collision=True).resolve().perform()
-                print("moving lift")
->>>>>>> 65c9d7a8
+
 
     def to_sql(self) -> ORMPlaceAction:
         return ORMPlaceAction(self.arm)
@@ -659,13 +558,7 @@
         session.commit()
         return action
 
-    def __init__(self,
-                 object_designator_description: Union[ObjectDesignatorDescription, ObjectDesignatorDescription.Object],
-                 target_locations: List[Pose], arms: List[str], resolver=None):
-        """
-        Create an Action Description to place an object
-
-<<<<<<< HEAD
+
     def __init__(self,
              object_designator_description: Union[ObjectDesignatorDescription, ObjectDesignatorDescription.Object],
              target_locations: List[Pose], arms: List[str], grasps: List[str], resolver=None):
@@ -676,47 +569,13 @@
      :param target_locations: List of possible positions/orientations to place the object
      :param arms: List of possible arms to use
      :param resolver: Grounding method to resolve this designator
-        """
+     """
      super().__init__(resolver)
      self.object_designator_description: Union[
         ObjectDesignatorDescription, ObjectDesignatorDescription.Object] = object_designator_description
      self.target_locations: List[Pose] = target_locations
      self.arms: List[str] = arms
      self.grasps: List[str] = grasps
-
-    def ground(self) -> Action:
-     """
-     Default resolver that returns a performable designator with the first entries from the list of possible entries.
-
-     :return: A performable designator
-     """
-     obj_desig = self.object_designator_description if isinstance(self.object_designator_description,
-                                                                 ObjectDesignatorDescription.Object) else self.object_designator_description.resolve()
-
-     return self.Action(obj_desig, self.arms[0], self.target_locations[0], self.grasp[0])
-=======
-        :param object_designator_description: Description of object to place.
-        :param target_locations: List of possible positions/orientations to place the object
-        :param arms: List of possible arms to use
-        :param resolver: Grounding method to resolve this designator
-        """
-        super().__init__(resolver)
-        self.object_designator_description: Union[
-            ObjectDesignatorDescription, ObjectDesignatorDescription.Object] = object_designator_description
-        self.target_locations: List[Pose] = target_locations
-        self.arms: List[str] = arms
-
-    def ground(self) -> Action:
-        """
-        Default resolver that returns a performable designator with the first entries from the list of possible entries.
-
-        :return: A performable designator
-        """
-        obj_desig = self.object_designator_description if isinstance(self.object_designator_description,
-                                                                     ObjectDesignatorDescription.Object) else self.object_designator_description.resolve()
-
-        return self.Action(obj_desig, self.arms[0], self.target_locations[0])
->>>>>>> 65c9d7a8
 
 
 class NavigateAction(ActionDesignatorDescription):
