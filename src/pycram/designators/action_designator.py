--- conflicted
+++ resolved
@@ -77,11 +77,11 @@
 
         :return: An instance of the ORM equivalent of the action with the parameters set
         """
-        # get all class parameters (ignore inherited ones)
+        # get all class parameters
         class_variables = {key: value for key, value in vars(self).items()
                            if key in inspect.getfullargspec(self.__init__).args}
 
-        # get all orm class parameters (ignore inherited ones)
+        # get all orm class parameters
         orm_class_variables = inspect.getfullargspec(self.orm_class.__init__).args
 
         # list of parameters that will be passed to the ORM class. If the name does not match the orm_class equivalent
@@ -105,11 +105,11 @@
 
         action = super().insert(session)
 
-        # get all class parameters (ignore inherited ones)
+        # get all class parameters
         class_variables = {key: value for key, value in vars(self).items()
                            if key in inspect.getfullargspec(self.__init__).args}
 
-        # get all orm class parameters (ignore inherited ones)
+        # get all orm class parameters
         orm_class_variables = inspect.getfullargspec(self.orm_class.__init__).args
 
         # loop through all class parameters and insert them into the session unless they are already added by the ORM
@@ -259,10 +259,13 @@
     """
     orm_class: Type[ActionAbstract] = field(init=False, default=ORMPickUpAction)
 
-    @with_tree
-    def plan(self) -> None:
+    def __post_init__(self):
+        super(ActionAbstract, self).__post_init__()
         # Store the object's data copy at execution
         self.object_at_execution = self.object_designator.frozen_copy()
+
+    @with_tree
+    def plan(self) -> None:
         robot = World.robot
         # Retrieve object and robot from designators
         object = self.object_designator.world_object
@@ -319,6 +322,17 @@
         # Remove the vis axis from the world
         World.current_world.remove_vis_axis()
 
+    #TODO find a way to use object_at_execution instead of object_designator in the automatic orm mapping in ActionAbstract
+    def to_sql(self) -> Action:
+        return ORMPickUpAction(arm=self.arm, grasp=self.grasp)
+
+    def insert(self, session: Session, **kwargs) -> Action:
+        action = super(ActionAbstract, self).insert(session)
+        action.object = self.object_at_execution.insert(session)
+
+        session.add(action)
+        return action
+
 
 @dataclass
 class PlaceActionPerformable(ActionAbstract):
@@ -401,647 +415,6 @@
 
     @with_tree
     def plan(self) -> None:
-        robot_desig = BelieveObject(names=[RobotDescription.current_robot_description.name])
-        ParkArmsActionPerformable(Arms.BOTH).perform()
-        pickup_loc = CostmapLocation(target=self.object_designator, reachable_for=robot_desig.resolve(),
-                                     reachable_arm=self.arm)
-        # Tries to find a pick-up posotion for the robot that uses the given arm
-        pickup_pose = None
-        for pose in pickup_loc:
-            if self.arm in pose.reachable_arms:
-                pickup_pose = pose
-                break
-        if not pickup_pose:
-            raise ObjectUnfetchable(
-                f"Found no pose for the robot to grasp the object: {self.object_designator} with arm: {self.arm}")
-
-        NavigateActionPerformable(pickup_pose.pose).perform()
-        PickUpActionPerformable(self.object_designator, self.arm, Grasp.FRONT).perform()
-        ParkArmsActionPerformable(Arms.BOTH).perform()
-        try:
-            place_loc = CostmapLocation(target=self.target_location, reachable_for=robot_desig.resolve(),
-                                        reachable_arm=self.arm).resolve()
-        except StopIteration:
-            raise ReachabilityFailure(
-                f"No location found from where the robot can reach the target location: {self.target_location}")
-        NavigateActionPerformable(place_loc.pose).perform()
-        PlaceActionPerformable(self.object_designator, self.arm, self.target_location).perform()
-        ParkArmsActionPerformable(Arms.BOTH).perform()
-
-
-@dataclass
-class LookAtActionPerformable(ActionAbstract):
-    """
-    Lets the robot look at a position.
-    """
-
-    target: Pose
-    """
-    Position at which the robot should look, given as 6D pose
-    """
-    orm_class: Type[ActionAbstract] = field(init=False, default=ORMLookAtAction)
-
-    @with_tree
-    def plan(self) -> None:
-        LookingMotion(target=self.target).perform()
-
-
-@dataclass
-class DetectActionPerformable(ActionAbstract):
-    """
-    Detects an object that fits the object description and returns an object designator_description describing the object.
-    """
-
-    object_designator: ObjectDesignatorDescription.Object
-    """
-    Object designator_description loosely describing the object, e.g. only type. 
-    """
-    orm_class: Type[ActionAbstract] = field(init=False, default=ORMDetectAction)
-
-    @with_tree
-    def plan(self) -> None:
-        return DetectingMotion(object_type=self.object_designator.obj_type).perform()
-
-
-@dataclass
-class OpenActionPerformable(ActionAbstract):
-    """
-    Opens a container like object
-    """
-
-    object_designator: ObjectPart.Object
-    """
-    Object designator_description describing the object that should be opened
-    """
-    arm: Arms
-    """
-    Arm that should be used for opening the container
-    """
-    orm_class: Type[ActionAbstract] = field(init=False, default=ORMOpenAction)
-
-    @with_tree
-    def plan(self) -> None:
-        GraspingActionPerformable(self.arm, self.object_designator).perform()
-        OpeningMotion(self.object_designator, self.arm).perform()
-
-        MoveGripperMotion(GripperState.OPEN, self.arm, allow_gripper_collision=True).perform()
-
-
-@dataclass
-class CloseActionPerformable(ActionAbstract):
-    """
-    Closes a container like object.
-    """
-
-    object_designator: ObjectPart.Object
-    """
-    Object designator_description describing the object that should be closed
-    """
-    arm: Arms
-    """
-    Arm that should be used for closing
-    """
-    orm_class: Type[ActionAbstract] = field(init=False, default=ORMCloseAction)
-
-    @with_tree
-    def plan(self) -> None:
-        GraspingActionPerformable(self.arm, self.object_designator).perform()
-        ClosingMotion(self.object_designator, self.arm).perform()
-
-        MoveGripperMotion(GripperState.OPEN, self.arm, allow_gripper_collision=True).perform()
-
-
-@dataclass
-class GraspingActionPerformable(ActionAbstract):
-    """
-    Grasps an object described by the given Object Designator description
-    """
-    arm: Arms
-    """
-    The arm that should be used to grasp
-    """
-    object_desig: Union[ObjectDesignatorDescription.Object, ObjectPart.Object]
-    """
-    Object Designator for the object that should be grasped
-    """
-    orm_class: Type[ActionAbstract] = field(init=False, default=ORMGraspingAction)
-
-    @with_tree
-    def plan(self) -> None:
-        if isinstance(self.object_desig, ObjectPart.Object):
-            object_pose = self.object_desig.part_pose
-        else:
-            object_pose = self.object_desig.world_object.get_pose()
-        lt = LocalTransformer()
-        gripper_name = RobotDescription.current_robot_description.get_arm_chain(self.arm).get_tool_frame()
-
-        object_pose_in_gripper = lt.transform_pose(object_pose,
-                                                   World.robot.get_link_tf_frame(gripper_name))
-
-        pre_grasp = object_pose_in_gripper.copy()
-        pre_grasp.pose.position.x -= 0.1
-
-        MoveTCPMotion(pre_grasp, self.arm).perform()
-        MoveGripperMotion(GripperState.OPEN, self.arm).perform()
-
-        MoveTCPMotion(object_pose, self.arm, allow_gripper_collision=True).perform()
-        MoveGripperMotion(GripperState.CLOSE, self.arm, allow_gripper_collision=True).perform()
-
-
-@dataclass
-class FaceAtPerformable(ActionAbstract):
-    """
-    Turn the robot chassis such that is faces the ``pose`` and after that perform a look at action.
-    """
-
-    pose: Pose
-    """
-    The pose to face 
-    """
-
-    orm_class = ORMFaceAtAction
-
-    @with_tree
-    def plan(self) -> None:
-        # get the robot position
-        robot_position = World.robot.pose
-
-        # calculate orientation for robot to face the object
-        angle = np.arctan2(robot_position.position.y - self.pose.position.y,
-                           robot_position.position.x - self.pose.position.x) + np.pi
-        orientation = list(transformations.quaternion_from_euler(0, 0, angle, axes="sxyz"))
-
-        # create new robot pose
-        new_robot_pose = Pose(robot_position.position_as_list(), orientation)
-
-        # turn robot
-        NavigateActionPerformable(new_robot_pose).perform()
-
-        # look at target
-        LookAtActionPerformable(self.pose).perform()
-
-
-@dataclass
-class MoveAndPickUpPerformable(ActionAbstract):
-    """
-    Navigate to `standing_position`, then turn towards the object and pick it up.
-    """
-
-    standing_position: Pose
-    """
-    The pose to stand before trying to pick up the object
-    """
-
-    object_designator: ObjectDesignatorDescription.Object
-    """
-    The object to pick up
-    """
-
-    arm: Arms
-    """
-    The arm to use
-    """
-
-    grasp: Grasp
-    """
-    The grasp to use
-    """
-
-    def plan(self):
-        NavigateActionPerformable(self.standing_position).perform()
-        FaceAtPerformable(self.object_designator.pose).perform()
-        PickUpActionPerformable(self.object_designator, self.arm, self.grasp).perform()
-
-# ----------------------------------------------------------------------------
-#               Action Designators Description
-# ----------------------------------------------------------------------------
-
-
-class MoveTorsoAction(ActionDesignatorDescription):
-    """
-    Action Designator for Moving the torso of the robot up and down
-    """
-    performable_class = MoveTorsoActionPerformable
-
-    def __init__(self, positions: List[float],
-                 ontology_concept_holders: Optional[List[OntologyConceptHolder]] = None):
-        """
-        Create a designator_description description to move the torso of the robot up and down.
-
-        :param positions: List of possible positions of the robots torso, possible position is a float of height in metres
-        :param ontology_concept_holders: A list of ontology concepts that the action is categorized as or associated with
-        """
-        super().__init__(ontology_concept_holders)
-        self.positions: List[float] = positions
-
-        if self.soma:
-            self.init_ontology_concepts({"move_torso": self.soma.MoveTorso})
-
-    def ground(self) -> MoveTorsoActionPerformable:
-        """
-        Creates a performable action designator_description with the first element from the list of possible torso heights.
-
-        :return: A performable action designator_description
-        """
-        return MoveTorsoActionPerformable(self.positions[0])
-
-    def __iter__(self):
-        """
-        Iterates over all possible values for this designator_description and returns a performable action designator_description with the value.
-
-        :return: A performable action designator_description
-        """
-        for position in self.positions:
-            yield MoveTorsoActionPerformable(position)
-
-
-class SetGripperAction(ActionDesignatorDescription):
-    """
-    Set the gripper state of the robot
-    """
-
-    performable_class = SetGripperActionPerformable
-
-    def __init__(self, grippers: List[Arms], motions: List[GripperState],
-                 ontology_concept_holders: Optional[List[Thing]] = None):
-        """
-        Sets the gripper state, the desired state is given with the motion. Motion can either be 'open' or 'close'.
-
-        :param grippers: A list of possible grippers
-        :param motions: A list of possible motions
-        :param ontology_concept_holders: A list of ontology concepts that the action is categorized as or associated with
-        """
-        super().__init__(ontology_concept_holders)
-        self.grippers: List[Arms] = grippers
-        self.motions: List[GripperState] = motions
-        if len(self.grippers) == 1:
-            self.knowledge_condition = GripperIsFreeProperty(self.grippers[0])
-        else:
-            root = GripperIsFreeProperty(self.grippers[0])
-            for gripper in grippers[1:]:
-                root |= GripperIsFreeProperty(gripper)
-            self.knowledge_condition = root
-
-        if self.soma:
-            self.init_ontology_concepts({"setting_gripper": self.soma.SettingGripper})
-
-    def ground(self) -> SetGripperActionPerformable:
-        """
-<<<<<<< HEAD
-        Default specialized_designators that returns a performable designator_description with the first element in the grippers and motions list.
-
-        :return: A performable designator_description
-=======
-        # get all class parameters
-        class_variables = {key: value for key, value in vars(self).items()
-                           if key in inspect.getfullargspec(self.__init__).args}
-
-        # get all orm class parameters
-        orm_class_variables = inspect.getfullargspec(self.orm_class.__init__).args
-
-        # list of parameters that will be passed to the ORM class. If the name does not match the orm_class equivalent
-        # or if it is a type that needs to be inserted into the session manually, it will not be added to the list
-        parameters = [value for key, value in class_variables.items() if key in orm_class_variables
-                      and not isinstance(value, (ObjectDesignatorDescription.Object, Pose))]
-
-        return self.orm_class(*parameters)
-
-    def insert(self, session: Session, **kwargs) -> Action:
->>>>>>> 09b634dc
-        """
-        return SetGripperActionPerformable(self.grippers[0], self.motions[0])
-
-    def __iter__(self):
-        """
-        Iterates over all possible combinations of grippers and motions
-
-<<<<<<< HEAD
-        :return: A performable designator_description with a combination of gripper and motion
-        """
-        for parameter_combination in itertools.product(self.grippers, self.motions):
-            yield SetGripperActionPerformable(*parameter_combination)
-=======
-        action = super().insert(session)
-
-        # get all class parameters
-        class_variables = {key: value for key, value in vars(self).items()
-                           if key in inspect.getfullargspec(self.__init__).args}
-
-        # get all orm class parameters
-        orm_class_variables = inspect.getfullargspec(self.orm_class.__init__).args
-
-        # loop through all class parameters and insert them into the session unless they are already added by the ORM
-        for key, value in class_variables.items():
-            if key not in orm_class_variables:
-                variable = value.insert(session)
-                if isinstance(variable, ORMObject):
-                    action.object = variable
-                elif isinstance(variable, ORMPose):
-                    action.pose = variable
-        session.add(action)
-
-        return action
-
-
-@dataclass
-class MoveTorsoActionPerformable(ActionAbstract):
-    """
-    Move the torso of the robot up and down.
-    """
-
-    position: float
-    """
-    Target position of the torso joint
-    """
-    orm_class: Type[ActionAbstract] = field(init=False, default=ORMMoveTorsoAction)
-
-    @with_tree
-    def perform(self) -> None:
-        MoveJointsMotion([RobotDescription.current_robot_description.torso_joint], [self.position]).perform()
-
-
-@dataclass
-class SetGripperActionPerformable(ActionAbstract):
-    """
-    Set the gripper state of the robot.
-    """
-
-    gripper: Arms
-    """
-    The gripper that should be set 
-    """
-    motion: GripperState
-    """
-    The motion that should be set on the gripper
-    """
-    orm_class: Type[ActionAbstract] = field(init=False, default=ORMSetGripperAction)
-
-    @with_tree
-    def perform(self) -> None:
-        MoveGripperMotion(gripper=self.gripper, motion=self.motion).perform()
->>>>>>> 09b634dc
-
-
-class ReleaseAction(ActionDesignatorDescription):
-    """
-    Releases an Object from the robot.
-
-    Note: This action can not be used yet.
-    """
-
-    performable_class = ReleaseActionPerformable
-
-    def __init__(self, grippers: List[Arms], object_designator_description: ObjectDesignatorDescription,
-                 ontology_concept_holders: Optional[List[Thing]] = None):
-        super().__init__(ontology_concept_holders)
-        self.grippers: List[Arms] = grippers
-        self.object_designator_description = object_designator_description
-
-        if self.soma:
-            self.init_ontology_concepts({"releasing": self.soma.Releasing})
-
-    def ground(self) -> ReleaseActionPerformable:
-        return ReleaseActionPerformable(self.grippers[0], self.object_designator_description.ground())
-
-
-class GripAction(ActionDesignatorDescription):
-    """
-    Grip an object with the robot.
-
-    :ivar grippers: The grippers to consider
-    :ivar object_designator_description: The description of objects to consider
-    :ivar efforts: The efforts to consider
-
-    Note: This action can not be used yet.
-    """
-
-    performable_class = GripActionPerformable
-
-    def __init__(self, grippers: List[Arms], object_designator_description: ObjectDesignatorDescription,
-                 efforts: List[float], ontology_concept_holders: Optional[List[Thing]] = None):
-        super().__init__( ontology_concept_holders)
-        self.grippers: List[Arms] = grippers
-        self.object_designator_description: ObjectDesignatorDescription = object_designator_description
-        self.efforts: List[float] = efforts
-
-        if self.soma:
-            self.init_ontology_concepts({"holding": self.soma.Holding})
-
-    def ground(self) -> GripActionPerformable:
-        return GripActionPerformable(self.grippers[0], self.object_designator_description.ground(), self.efforts[0])
-
-
-class ParkArmsAction(ActionDesignatorDescription):
-    """
-    Park the arms of the robot.
-    """
-
-    performable_class = ParkArmsActionPerformable
-
-    def __init__(self, arms: List[Arms],
-                 ontology_concept_holders: Optional[List[Thing]] = None):
-        """
-        Moves the arms in the pre-defined parking position. Arms are taken from pycram.enum.Arms
-
-        :param arms: A list of possible arms, that could be used
-        :param ontology_concept_holders: A list of ontology concepts that the action is categorized as or associated with
-        """
-        super().__init__(ontology_concept_holders)
-        self.arms: List[Arms] = arms
-
-        if self.soma:
-            self.init_ontology_concepts({"parking_arms": self.soma.ParkingArms})
-
-    def ground(self) -> ParkArmsActionPerformable:
-        """
-        Default specialized_designators that returns a performable designator_description with the first element of the list of possible arms
-
-        :return: A performable designator_description
-        """
-        return ParkArmsActionPerformable(self.arms[0])
-
-
-class PickUpAction(ActionDesignatorDescription):
-    """
-    Designator to let the robot pick up an object.
-    """
-<<<<<<< HEAD
-=======
-    orm_class: Type[ActionAbstract] = field(init=False, default=ORMPickUpAction)
-
-    def __post_init__(self):
-        super(ActionAbstract, self).__post_init__()
-        # Store the object's data copy at execution
-        self.object_at_execution = self.object_designator.frozen_copy()
-
-    @with_tree
-    def perform(self) -> None:
-        robot = World.robot
-        # Retrieve object and robot from designators
-        object = self.object_designator.world_object
-        # Get grasp orientation and target pose
-        grasp = RobotDescription.current_robot_description.grasps[self.grasp]
-        # oTm = Object Pose in Frame map
-        oTm = object.get_pose()
-        # Transform the object pose to the object frame, basically the origin of the object frame
-        mTo = object.local_transformer.transform_to_object_frame(oTm, object)
-        # Adjust the pose according to the special knowledge of the object designator
-        adjusted_pose = self.object_designator.special_knowledge_adjustment_pose(self.grasp, mTo)
-        # Transform the adjusted pose to the map frame
-        adjusted_oTm = object.local_transformer.transform_pose(adjusted_pose, "map")
-        # multiplying the orientation therefore "rotating" it, to get the correct orientation of the gripper
-
-        adjusted_oTm.multiply_quaternions(grasp)
-
-        # prepose depending on the gripper (its annoying we have to put pr2_1 here tbh
-        # gripper_frame = "pr2_1/l_gripper_tool_frame" if self.arm == "left" else "pr2_1/r_gripper_tool_frame"
-        gripper_frame = robot.get_link_tf_frame(RobotDescription.current_robot_description.get_arm_chain(self.arm).get_tool_frame())
-        # First rotate the gripper, so the further calculations makes sense
-        tmp_for_rotate_pose = object.local_transformer.transform_pose(adjusted_oTm, gripper_frame)
-        tmp_for_rotate_pose.pose.position.x = 0
-        tmp_for_rotate_pose.pose.position.y = 0
-        tmp_for_rotate_pose.pose.position.z = -0.1
-        gripper_rotate_pose = object.local_transformer.transform_pose(tmp_for_rotate_pose, "map")
-
-        # Perform Gripper Rotate
-        # BulletWorld.current_bullet_world.add_vis_axis(gripper_rotate_pose)
-        # MoveTCPMotion(gripper_rotate_pose, self.arm).resolve().perform()
->>>>>>> 09b634dc
-
-    performable_class = PickUpActionPerformable
-
-    def __init__(self,
-                 object_designator_description: Union[ObjectDesignatorDescription, ObjectDesignatorDescription.Object],
-                 arms: List[Arms] = None, grasps: List[Grasp] = None,
-                 ontology_concept_holders: Optional[List[Thing]] = None):
-        """
-        Lets the robot pick up an object. The description needs an object designator_description describing the object that should be
-        picked up, an arm that should be used as well as the grasp from which side the object should be picked up.
-
-        :param object_designator_description: List of possible object designator_description
-        :param arms: List of possible arms that could be used
-        :param grasps: List of possible grasps for the object
-        :param ontology_concept_holders: A list of ontology concepts that the action is categorized as or associated with
-        """
-        super().__init__(ontology_concept_holders)
-        self.object_designator_description: Union[
-            ObjectDesignatorDescription, ObjectDesignatorDescription.Object] = object_designator_description
-        self.arms: List[Arms] = arms
-        self.grasps: List[Grasp] = grasps
-        self.knowledge_condition = GraspableProperty(self.object_designator_description) & ReachableProperty(
-            self.object_designator_description.resolve().pose)
-
-        if self.soma:
-            self.init_ontology_concepts({"picking_up": self.soma.PickingUp})
-
-<<<<<<< HEAD
-    # def ground(self) -> PickUpActionPerformable:
-    #     """
-    #     Default specialized_designators, returns a performable designator_description with the first entries from the lists of possible parameter.
-    #
-    #     :return: A performable designator_description
-    #     """
-    #     if isinstance(self.object_designator_description, ObjectDesignatorDescription.Object):
-    #         obj_desig = self.object_designator_description
-    #     else:
-    #         obj_desig = self.object_designator_description.resolve()
-    #
-    #     return PickUpActionPerformable(obj_desig, self.arms[0], self.grasps[0])
-
-    def __iter__(self) -> PickUpActionPerformable:
-        ri = ReasoningInstance(self, PartialDesignator(PickUpActionPerformable, self.object_designator_description, self.arms, self.grasps))
-        # Here is where the magic happens
-        for desig in ri:
-            yield desig
-=======
-    #TODO find a way to use object_at_execution instead of object_designator in the automatic orm mapping in ActionAbstract
-    def to_sql(self) -> Action:
-        return ORMPickUpAction(arm=self.arm, grasp=self.grasp)
-
-    def insert(self, session: Session, **kwargs) -> Action:
-        action = super(ActionAbstract, self).insert(session)
-        action.object = self.object_at_execution.insert(session)
-
-        session.add(action)
-        return action
-
->>>>>>> 09b634dc
-
-class PlaceAction(ActionDesignatorDescription):
-    """
-    Places an Object at a position using an arm.
-    """
-
-    performable_class = PlaceActionPerformable
-
-    def __init__(self,
-                 object_designator_description: Union[ObjectDesignatorDescription, ObjectDesignatorDescription.Object],
-                 target_locations: List[Pose],
-                 arms: List[Arms], ontology_concept_holders: Optional[List[Thing]] = None):
-        """
-        Create an Action Description to place an object
-
-        :param object_designator_description: Description of object to place.
-        :param target_locations: List of possible positions/orientations to place the object
-        :param arms: List of possible arms to use
-        :param ontology_concept_holders: A list of ontology concepts that the action is categorized as or associated with
-        """
-        super().__init__(ontology_concept_holders)
-        self.object_designator_description: Union[
-            ObjectDesignatorDescription, ObjectDesignatorDescription.Object] = object_designator_description
-        self.target_locations: List[Pose] = target_locations
-        self.arms: List[Arms] = arms
-
-        if self.soma:
-            self.init_ontology_concepts({"placing": self.soma.Placing})
-
-    def ground(self) -> PlaceActionPerformable:
-        """
-        Default specialized_designators that returns a performable designator_description with the first entries from the list of possible entries.
-
-        :return: A performable designator_description
-        """
-        obj_desig = self.object_designator_description if isinstance(self.object_designator_description,
-                                                                     ObjectDesignatorDescription.Object) else self.object_designator_description.resolve()
-
-        return PlaceActionPerformable(obj_desig, self.arms[0], self.target_locations[0])
-
-
-class NavigateAction(ActionDesignatorDescription):
-    """
-    Navigates the Robot to a position.
-    """
-
-    performable_class = NavigateActionPerformable
-
-    def __init__(self, target_locations: List[Pose],
-                 ontology_concept_holders: Optional[List[Thing]] = None):
-        """
-        Navigates the robot to a location.
-
-        :param target_locations: A list of possible target locations for the navigation.
-        :param ontology_concept_holders: A list of ontology concepts that the action is categorized as or associated with
-        """
-        super().__init__(ontology_concept_holders)
-        self.target_locations: List[Pose] = target_locations
-        if len(self.target_locations) == 1:
-            self.knowledge_condition = SpaceIsFreeProperty(self.target_locations[0])
-        else:
-            root = SpaceIsFreeProperty(self.target_locations[0])
-            for location in self.target_locations[1:]:
-                root |= SpaceIsFreeProperty(location)
-            self.knowledge_condition = root
-
-        if self.soma:
-            self.init_ontology_concepts({"navigating": self.soma.Navigating})
-
-<<<<<<< HEAD
-    def ground(self) -> NavigateActionPerformable:
-        """
-        Default specialized_designators that returns a performable designator_description with the first entry of possible target locations.
-=======
-    @with_tree
-    def perform(self) -> None:
         robot_desig = BelieveObject(names=[RobotDescription.current_robot_description.name])
         ParkArmsActionPerformable(Arms.BOTH).perform()
         pickup_loc = CostmapLocation(target=self.object_designator, reachable_for=robot_desig.resolve(),
@@ -1055,7 +428,495 @@
         if not pickup_pose:
             raise ObjectUnfetchable(
                 f"Found no pose for the robot to grasp the object: {self.object_designator} with arm: {self.arm}")
->>>>>>> 09b634dc
+
+        NavigateActionPerformable(pickup_pose.pose).perform()
+        PickUpActionPerformable(self.object_designator, self.arm, Grasp.FRONT).perform()
+        ParkArmsActionPerformable(Arms.BOTH).perform()
+        try:
+            place_loc = CostmapLocation(target=self.target_location, reachable_for=robot_desig.resolve(),
+                                        reachable_arm=self.arm).resolve()
+        except StopIteration:
+            raise ReachabilityFailure(
+                f"No location found from where the robot can reach the target location: {self.target_location}")
+        NavigateActionPerformable(place_loc.pose).perform()
+        PlaceActionPerformable(self.object_designator, self.arm, self.target_location).perform()
+        ParkArmsActionPerformable(Arms.BOTH).perform()
+
+
+@dataclass
+class LookAtActionPerformable(ActionAbstract):
+    """
+    Lets the robot look at a position.
+    """
+
+    target: Pose
+    """
+    Position at which the robot should look, given as 6D pose
+    """
+    orm_class: Type[ActionAbstract] = field(init=False, default=ORMLookAtAction)
+
+    @with_tree
+    def plan(self) -> None:
+        LookingMotion(target=self.target).perform()
+
+
+@dataclass
+class DetectActionPerformable(ActionAbstract):
+    """
+    Detects an object that fits the object description and returns an object designator_description describing the object.
+    """
+
+    object_designator: ObjectDesignatorDescription.Object
+    """
+    Object designator_description loosely describing the object, e.g. only type. 
+    """
+    orm_class: Type[ActionAbstract] = field(init=False, default=ORMDetectAction)
+
+    @with_tree
+    def plan(self) -> None:
+        return DetectingMotion(object_type=self.object_designator.obj_type).perform()
+
+
+@dataclass
+class OpenActionPerformable(ActionAbstract):
+    """
+    Opens a container like object
+    """
+
+    object_designator: ObjectPart.Object
+    """
+    Object designator_description describing the object that should be opened
+    """
+    arm: Arms
+    """
+    Arm that should be used for opening the container
+    """
+    orm_class: Type[ActionAbstract] = field(init=False, default=ORMOpenAction)
+
+    @with_tree
+    def plan(self) -> None:
+        GraspingActionPerformable(self.arm, self.object_designator).perform()
+        OpeningMotion(self.object_designator, self.arm).perform()
+
+        MoveGripperMotion(GripperState.OPEN, self.arm, allow_gripper_collision=True).perform()
+
+
+@dataclass
+class CloseActionPerformable(ActionAbstract):
+    """
+    Closes a container like object.
+    """
+
+    object_designator: ObjectPart.Object
+    """
+    Object designator_description describing the object that should be closed
+    """
+    arm: Arms
+    """
+    Arm that should be used for closing
+    """
+    orm_class: Type[ActionAbstract] = field(init=False, default=ORMCloseAction)
+
+    @with_tree
+    def plan(self) -> None:
+        GraspingActionPerformable(self.arm, self.object_designator).perform()
+        ClosingMotion(self.object_designator, self.arm).perform()
+
+        MoveGripperMotion(GripperState.OPEN, self.arm, allow_gripper_collision=True).perform()
+
+
+@dataclass
+class GraspingActionPerformable(ActionAbstract):
+    """
+    Grasps an object described by the given Object Designator description
+    """
+    arm: Arms
+    """
+    The arm that should be used to grasp
+    """
+    object_desig: Union[ObjectDesignatorDescription.Object, ObjectPart.Object]
+    """
+    Object Designator for the object that should be grasped
+    """
+    orm_class: Type[ActionAbstract] = field(init=False, default=ORMGraspingAction)
+
+    @with_tree
+    def plan(self) -> None:
+        if isinstance(self.object_desig, ObjectPart.Object):
+            object_pose = self.object_desig.part_pose
+        else:
+            object_pose = self.object_desig.world_object.get_pose()
+        lt = LocalTransformer()
+        gripper_name = RobotDescription.current_robot_description.get_arm_chain(self.arm).get_tool_frame()
+
+        object_pose_in_gripper = lt.transform_pose(object_pose,
+                                                   World.robot.get_link_tf_frame(gripper_name))
+
+        pre_grasp = object_pose_in_gripper.copy()
+        pre_grasp.pose.position.x -= 0.1
+
+        MoveTCPMotion(pre_grasp, self.arm).perform()
+        MoveGripperMotion(GripperState.OPEN, self.arm).perform()
+
+        MoveTCPMotion(object_pose, self.arm, allow_gripper_collision=True).perform()
+        MoveGripperMotion(GripperState.CLOSE, self.arm, allow_gripper_collision=True).perform()
+
+
+@dataclass
+class FaceAtPerformable(ActionAbstract):
+    """
+    Turn the robot chassis such that is faces the ``pose`` and after that perform a look at action.
+    """
+
+    pose: Pose
+    """
+    The pose to face 
+    """
+
+    orm_class = ORMFaceAtAction
+
+    @with_tree
+    def plan(self) -> None:
+        # get the robot position
+        robot_position = World.robot.pose
+
+        # calculate orientation for robot to face the object
+        angle = np.arctan2(robot_position.position.y - self.pose.position.y,
+                           robot_position.position.x - self.pose.position.x) + np.pi
+        orientation = list(transformations.quaternion_from_euler(0, 0, angle, axes="sxyz"))
+
+        # create new robot pose
+        new_robot_pose = Pose(robot_position.position_as_list(), orientation)
+
+        # turn robot
+        NavigateActionPerformable(new_robot_pose).perform()
+
+        # look at target
+        LookAtActionPerformable(self.pose).perform()
+
+
+@dataclass
+class MoveAndPickUpPerformable(ActionAbstract):
+    """
+    Navigate to `standing_position`, then turn towards the object and pick it up.
+    """
+
+    standing_position: Pose
+    """
+    The pose to stand before trying to pick up the object
+    """
+
+    object_designator: ObjectDesignatorDescription.Object
+    """
+    The object to pick up
+    """
+
+    arm: Arms
+    """
+    The arm to use
+    """
+
+    grasp: Grasp
+    """
+    The grasp to use
+    """
+
+    def plan(self):
+        NavigateActionPerformable(self.standing_position).perform()
+        FaceAtPerformable(self.object_designator.pose).perform()
+        PickUpActionPerformable(self.object_designator, self.arm, self.grasp).perform()
+
+# ----------------------------------------------------------------------------
+#               Action Designators Description
+# ----------------------------------------------------------------------------
+
+
+class MoveTorsoAction(ActionDesignatorDescription):
+    """
+    Action Designator for Moving the torso of the robot up and down
+    """
+    performable_class = MoveTorsoActionPerformable
+
+    def __init__(self, positions: List[float],
+                 ontology_concept_holders: Optional[List[OntologyConceptHolder]] = None):
+        """
+        Create a designator_description description to move the torso of the robot up and down.
+
+        :param positions: List of possible positions of the robots torso, possible position is a float of height in metres
+        :param ontology_concept_holders: A list of ontology concepts that the action is categorized as or associated with
+        """
+        super().__init__(ontology_concept_holders)
+        self.positions: List[float] = positions
+
+        if self.soma:
+            self.init_ontology_concepts({"move_torso": self.soma.MoveTorso})
+
+    def ground(self) -> MoveTorsoActionPerformable:
+        """
+        Creates a performable action designator_description with the first element from the list of possible torso heights.
+
+        :return: A performable action designator_description
+        """
+        return MoveTorsoActionPerformable(self.positions[0])
+
+    def __iter__(self):
+        """
+        Iterates over all possible values for this designator_description and returns a performable action designator_description with the value.
+
+        :return: A performable action designator_description
+        """
+        for position in self.positions:
+            yield MoveTorsoActionPerformable(position)
+
+
+class SetGripperAction(ActionDesignatorDescription):
+    """
+    Set the gripper state of the robot
+    """
+
+    performable_class = SetGripperActionPerformable
+
+    def __init__(self, grippers: List[Arms], motions: List[GripperState],
+                 ontology_concept_holders: Optional[List[Thing]] = None):
+        """
+        Sets the gripper state, the desired state is given with the motion. Motion can either be 'open' or 'close'.
+
+        :param grippers: A list of possible grippers
+        :param motions: A list of possible motions
+        :param ontology_concept_holders: A list of ontology concepts that the action is categorized as or associated with
+        """
+        super().__init__(ontology_concept_holders)
+        self.grippers: List[Arms] = grippers
+        self.motions: List[GripperState] = motions
+        if len(self.grippers) == 1:
+            self.knowledge_condition = GripperIsFreeProperty(self.grippers[0])
+        else:
+            root = GripperIsFreeProperty(self.grippers[0])
+            for gripper in grippers[1:]:
+                root |= GripperIsFreeProperty(gripper)
+            self.knowledge_condition = root
+
+        if self.soma:
+            self.init_ontology_concepts({"setting_gripper": self.soma.SettingGripper})
+
+    def ground(self) -> SetGripperActionPerformable:
+        """
+        Default specialized_designators that returns a performable designator_description with the first element in the grippers and motions list.
+
+        :return: A performable designator_description
+        """
+        return SetGripperActionPerformable(self.grippers[0], self.motions[0])
+
+    def __iter__(self):
+        """
+        Iterates over all possible combinations of grippers and motions
+
+        :return: A performable designator_description with a combination of gripper and motion
+        """
+        for parameter_combination in itertools.product(self.grippers, self.motions):
+            yield SetGripperActionPerformable(*parameter_combination)
+
+
+class ReleaseAction(ActionDesignatorDescription):
+    """
+    Releases an Object from the robot.
+
+    Note: This action can not be used yet.
+    """
+
+    performable_class = ReleaseActionPerformable
+
+    def __init__(self, grippers: List[Arms], object_designator_description: ObjectDesignatorDescription,
+                 ontology_concept_holders: Optional[List[Thing]] = None):
+        super().__init__(ontology_concept_holders)
+        self.grippers: List[Arms] = grippers
+        self.object_designator_description = object_designator_description
+
+        if self.soma:
+            self.init_ontology_concepts({"releasing": self.soma.Releasing})
+
+    def ground(self) -> ReleaseActionPerformable:
+        return ReleaseActionPerformable(self.grippers[0], self.object_designator_description.ground())
+
+
+class GripAction(ActionDesignatorDescription):
+    """
+    Grip an object with the robot.
+
+    :ivar grippers: The grippers to consider
+    :ivar object_designator_description: The description of objects to consider
+    :ivar efforts: The efforts to consider
+
+    Note: This action can not be used yet.
+    """
+
+    performable_class = GripActionPerformable
+
+    def __init__(self, grippers: List[Arms], object_designator_description: ObjectDesignatorDescription,
+                 efforts: List[float], ontology_concept_holders: Optional[List[Thing]] = None):
+        super().__init__( ontology_concept_holders)
+        self.grippers: List[Arms] = grippers
+        self.object_designator_description: ObjectDesignatorDescription = object_designator_description
+        self.efforts: List[float] = efforts
+
+        if self.soma:
+            self.init_ontology_concepts({"holding": self.soma.Holding})
+
+    def ground(self) -> GripActionPerformable:
+        return GripActionPerformable(self.grippers[0], self.object_designator_description.ground(), self.efforts[0])
+
+
+class ParkArmsAction(ActionDesignatorDescription):
+    """
+    Park the arms of the robot.
+    """
+
+    performable_class = ParkArmsActionPerformable
+
+    def __init__(self, arms: List[Arms],
+                 ontology_concept_holders: Optional[List[Thing]] = None):
+        """
+        Moves the arms in the pre-defined parking position. Arms are taken from pycram.enum.Arms
+
+        :param arms: A list of possible arms, that could be used
+        :param ontology_concept_holders: A list of ontology concepts that the action is categorized as or associated with
+        """
+        super().__init__(ontology_concept_holders)
+        self.arms: List[Arms] = arms
+
+        if self.soma:
+            self.init_ontology_concepts({"parking_arms": self.soma.ParkingArms})
+
+    def ground(self) -> ParkArmsActionPerformable:
+        """
+        Default specialized_designators that returns a performable designator_description with the first element of the list of possible arms
+
+        :return: A performable designator_description
+        """
+        return ParkArmsActionPerformable(self.arms[0])
+
+
+class PickUpAction(ActionDesignatorDescription):
+    """
+    Designator to let the robot pick up an object.
+    """
+
+    performable_class = PickUpActionPerformable
+
+    def __init__(self,
+                 object_designator_description: Union[ObjectDesignatorDescription, ObjectDesignatorDescription.Object],
+                 arms: List[Arms] = None, grasps: List[Grasp] = None,
+                 ontology_concept_holders: Optional[List[Thing]] = None):
+        """
+        Lets the robot pick up an object. The description needs an object designator_description describing the object that should be
+        picked up, an arm that should be used as well as the grasp from which side the object should be picked up.
+
+        :param object_designator_description: List of possible object designator_description
+        :param arms: List of possible arms that could be used
+        :param grasps: List of possible grasps for the object
+        :param ontology_concept_holders: A list of ontology concepts that the action is categorized as or associated with
+        """
+        super().__init__(ontology_concept_holders)
+        self.object_designator_description: Union[
+            ObjectDesignatorDescription, ObjectDesignatorDescription.Object] = object_designator_description
+        self.arms: List[Arms] = arms
+        self.grasps: List[Grasp] = grasps
+        self.knowledge_condition = GraspableProperty(self.object_designator_description) & ReachableProperty(
+            self.object_designator_description.resolve().pose)
+
+        if self.soma:
+            self.init_ontology_concepts({"picking_up": self.soma.PickingUp})
+
+    # def ground(self) -> PickUpActionPerformable:
+    #     """
+    #     Default specialized_designators, returns a performable designator_description with the first entries from the lists of possible parameter.
+    #
+    #     :return: A performable designator_description
+    #     """
+    #     if isinstance(self.object_designator_description, ObjectDesignatorDescription.Object):
+    #         obj_desig = self.object_designator_description
+    #     else:
+    #         obj_desig = self.object_designator_description.resolve()
+    #
+    #     return PickUpActionPerformable(obj_desig, self.arms[0], self.grasps[0])
+
+    def __iter__(self) -> PickUpActionPerformable:
+        ri = ReasoningInstance(self, PartialDesignator(PickUpActionPerformable, self.object_designator_description, self.arms, self.grasps))
+        # Here is where the magic happens
+        for desig in ri:
+            yield desig
+
+class PlaceAction(ActionDesignatorDescription):
+    """
+    Places an Object at a position using an arm.
+    """
+
+    performable_class = PlaceActionPerformable
+
+    def __init__(self,
+                 object_designator_description: Union[ObjectDesignatorDescription, ObjectDesignatorDescription.Object],
+                 target_locations: List[Pose],
+                 arms: List[Arms], ontology_concept_holders: Optional[List[Thing]] = None):
+        """
+        Create an Action Description to place an object
+
+        :param object_designator_description: Description of object to place.
+        :param target_locations: List of possible positions/orientations to place the object
+        :param arms: List of possible arms to use
+        :param ontology_concept_holders: A list of ontology concepts that the action is categorized as or associated with
+        """
+        super().__init__(ontology_concept_holders)
+        self.object_designator_description: Union[
+            ObjectDesignatorDescription, ObjectDesignatorDescription.Object] = object_designator_description
+        self.target_locations: List[Pose] = target_locations
+        self.arms: List[Arms] = arms
+
+        if self.soma:
+            self.init_ontology_concepts({"placing": self.soma.Placing})
+
+    def ground(self) -> PlaceActionPerformable:
+        """
+        Default specialized_designators that returns a performable designator_description with the first entries from the list of possible entries.
+
+        :return: A performable designator_description
+        """
+        obj_desig = self.object_designator_description if isinstance(self.object_designator_description,
+                                                                     ObjectDesignatorDescription.Object) else self.object_designator_description.resolve()
+
+        return PlaceActionPerformable(obj_desig, self.arms[0], self.target_locations[0])
+
+
+class NavigateAction(ActionDesignatorDescription):
+    """
+    Navigates the Robot to a position.
+    """
+
+    performable_class = NavigateActionPerformable
+
+    def __init__(self, target_locations: List[Pose],
+                 ontology_concept_holders: Optional[List[Thing]] = None):
+        """
+        Navigates the robot to a location.
+
+        :param target_locations: A list of possible target locations for the navigation.
+        :param ontology_concept_holders: A list of ontology concepts that the action is categorized as or associated with
+        """
+        super().__init__(ontology_concept_holders)
+        self.target_locations: List[Pose] = target_locations
+        if len(self.target_locations) == 1:
+            self.knowledge_condition = SpaceIsFreeProperty(self.target_locations[0])
+        else:
+            root = SpaceIsFreeProperty(self.target_locations[0])
+            for location in self.target_locations[1:]:
+                root |= SpaceIsFreeProperty(location)
+            self.knowledge_condition = root
+
+        if self.soma:
+            self.init_ontology_concepts({"navigating": self.soma.Navigating})
+
+    def ground(self) -> NavigateActionPerformable:
+        """
+        Default specialized_designators that returns a performable designator_description with the first entry of possible target locations.
 
         :return: A performable designator_description
         """
