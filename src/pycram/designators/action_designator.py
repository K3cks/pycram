--- conflicted
+++ resolved
@@ -317,10 +317,7 @@
 
             # Adjust object pose for top-grasping, if applicable
             if self.grasp == "top":
-<<<<<<< HEAD
                 print("Metalbowl from top")
-=======
->>>>>>> 9fecc1ac
                 # Handle special cases for certain object types (e.g., Cutlery, Metalbowl)
                 # Note: This includes hardcoded adjustments and should ideally be generalized
                 if self.object_designator.type == "Cutlery":
