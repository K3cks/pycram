import itertools
import time
from typing import Any, Union

import itertools
import math
import rospy
import sqlalchemy.orm
from typing import Any, Union
import rospy

from .location_designator import CostmapLocation
from .motion_designator import *
from .object_designator import ObjectDesignatorDescription, BelieveObject, ObjectPart
from .. import helper
from ..bullet_world import BulletWorld
from ..designator import ActionDesignatorDescription
from ..enums import Arms, ObjectType
from ..helper import multiply_quaternions, axis_angle_to_quaternion
from ..local_transformer import LocalTransformer
from ..orm.action_designator import (ParkArmsAction as ORMParkArmsAction, NavigateAction as ORMNavigateAction,
                                     PickUpAction as ORMPickUpAction, PlaceAction as ORMPlaceAction,
                                     MoveTorsoAction as ORMMoveTorsoAction, SetGripperAction as ORMSetGripperAction,
                                     Action as ORMAction, LookAtAction as ORMLookAtAction,
                                     DetectAction as ORMDetectAction, TransportAction as ORMTransportAction,
                                     OpenAction as ORMOpenAction, CloseAction as ORMCloseAction,
                                     GraspingAction as ORMGraspingAction)

from ..orm.base import Quaternion, Position, Base
from ..plan_failures import ObjectUnfetchable, ReachabilityFailure, EnvironmentUnreachable, GripperClosedCompletely
from ..pose import Pose
from ..robot_descriptions import robot_description
from ..ros.viz_marker_publisher import ManualMarkerPublisher
from ..task import with_tree


class MoveTorsoAction(ActionDesignatorDescription):
    """
    Action Designator for Moving the torso of the robot up and down
    """

    @dataclasses.dataclass
    class Action(ActionDesignatorDescription.Action):
        """
        Performable Move Torso Action designator.
        """

        position: float
        """
        Target position of the torso joint
        """

        @with_tree
        def perform(self) -> None:
            MoveJointsMotion([robot_description.torso_joint], [self.position]).resolve().perform()

        def to_sql(self) -> ORMMoveTorsoAction:
            return ORMMoveTorsoAction(self.position)

        def insert(self, session: sqlalchemy.orm.session.Session, **kwargs) -> ORMMoveTorsoAction:
            action = super().insert(session)
            session.add(action)
            session.commit()
            return action

    def __init__(self, positions: List[float], resolver=None):
        """
        Create a designator description to move the torso of the robot up and down.

        :param positions: List of possible positions of the robots torso, possible position is a float of height in metres
        :param resolver: An optional resolver that returns a performable designator for a designator description.
        """
        super().__init__(resolver)
        self.positions: List[float] = positions

    def ground(self) -> Action:
        """
        Creates a performable action designator with the first element from the list of possible torso heights.

        :return: A performable action designator
        """
        return self.Action(self.positions[0])

    def __iter__(self):
        """
        Iterates over all possible values for this designator and returns a performable action designator with the value.

        :return: A performable action designator
        """
        for position in self.positions:
            yield self.Action(position)


class SetGripperAction(ActionDesignatorDescription):
    """
    Set the gripper state of the robot
    """

    @dataclasses.dataclass
    class Action(ActionDesignatorDescription.Action):
        gripper: str
        """
        The gripper that should be set 
        """
        motion: str
        """
        The motion that should be set on the gripper
        """

        @with_tree
        def perform(self) -> None:
            MoveGripperMotion(gripper=self.gripper, motion=self.motion).resolve().perform()

        def to_sql(self) -> ORMSetGripperAction:
            return ORMSetGripperAction(self.gripper, self.motion)

        def insert(self, session: sqlalchemy.orm.session.Session, *args, **kwargs) -> ORMSetGripperAction:
            action = super().insert(session)
            session.add(action)
            session.commit()
            return action

    def __init__(self, grippers: List[str], motions: List[str], resolver=None):
        """
        Sets the gripper state, the desired state is given with the motion. Motion can either be 'open' or 'close'.

        :param grippers: A list of possible grippers
        :param motions: A list of possible motions
        :param resolver: An alternative resolver that returns a performable designator for a designator description
        """
        super().__init__(resolver)
        self.grippers: List[str] = grippers
        self.motions: List[str] = motions

    def ground(self) -> Action:
        """
        Default resolver that returns a performable designator with the first element in the grippers and motions list.

        :return: A performable designator
        """
        return self.Action(self.grippers[0], self.motions[0])

    def __iter__(self):
        """
        Iterates over all possible combinations of grippers and motions

        :return: A performable designator with a combination of gripper and motion
        """
        for parameter_combination in itertools.product(self.grippers, self.motions):
            yield self.Action(*parameter_combination)


class ReleaseAction(ActionDesignatorDescription):
    """
    Releases an Object from the robot.

    Note: This action can not be used yet.
    """

    @dataclasses.dataclass
    class Action(ActionDesignatorDescription.Action):
        gripper: str
        object_designator: ObjectDesignatorDescription.Object

        @with_tree
        def perform(self) -> Any:
            raise NotImplementedError()

        def to_sql(self) -> Base:
            raise NotImplementedError()

        def insert(self, session: sqlalchemy.orm.session.Session, *args, **kwargs) -> Base:
            raise NotImplementedError()

    def __init__(self, grippers: List[str], object_designator_description: ObjectDesignatorDescription, resolver=None):
        super().__init__(resolver)
        self.grippers: List[str] = grippers
        self.object_designator_description = object_designator_description

    def ground(self) -> Action:
        return self.Action(self.grippers[0], self.object_designator_description.ground())


class GripAction(ActionDesignatorDescription):
    """
    Grip an object with the robot.

    :ivar grippers: The grippers to consider
    :ivar object_designator_description: The description of objects to consider
    :ivar efforts: The efforts to consider

    Note: This action can not be used yet.
    """

    @dataclasses.dataclass
    class Action(ActionDesignatorDescription.Action):
        gripper: str
        object_designator: ObjectDesignatorDescription.Object
        effort: float

        @with_tree
        def perform(self) -> Any:
            raise NotImplementedError()

        def to_sql(self) -> Base:
            raise NotImplementedError()

        def insert(self, session: sqlalchemy.orm.session.Session, *args, **kwargs) -> Base:
            raise NotImplementedError()

    def __init__(self, grippers: List[str], object_designator_description: ObjectDesignatorDescription,
                 efforts: List[float], resolver=None):
        super().__init__(resolver)
        self.grippers: List[str] = grippers
        self.object_designator_description: ObjectDesignatorDescription = object_designator_description
        self.efforts: List[float] = efforts

    def ground(self) -> Action:
        return self.Action(self.grippers[0], self.object_designator_description.ground(), self.efforts[0])


class ParkArmsAction(ActionDesignatorDescription):
    """
    Park the arms of the robot.
    """

    @dataclasses.dataclass
    class Action(ActionDesignatorDescription.Action):

        arm: Arms
        """
        Entry from the enum for which arm should be parked
        """

        @with_tree
        def perform(self) -> None:
            # create the keyword arguments
            kwargs = dict()

            # add park left arm if wanted
            if self.arm in [Arms.LEFT, Arms.BOTH]:
                kwargs["left_arm_config"] = "park"
                MoveArmJointsMotion(**kwargs).resolve().perform()
                # MoveTorsoAction([0.005]).resolve().perform()
                MoveTorsoAction([0.30]).resolve().perform()
            # add park right arm if wanted
            if self.arm in [Arms.RIGHT, Arms.BOTH]:
                kwargs["right_arm_config"] = "park"
                MoveArmJointsMotion(**kwargs).resolve().perform()

        def to_sql(self) -> ORMParkArmsAction:
            return ORMParkArmsAction(self.arm.name)

        def insert(self, session: sqlalchemy.orm.session.Session, **kwargs) -> ORMParkArmsAction:
            print("in insert parkArms")
            action = super().insert(session)
            session.add(action)
            session.commit()
            return action

    def __init__(self, arms: List[Arms], resolver=None):
        """
        Moves the arms in the pre-defined parking position. Arms are taken from pycram.enum.Arms

        :param arms: A list of possible arms, that could be used
        :param resolver: An optional resolver that returns a performable designator from the designator description
        """
        super().__init__(resolver)
        self.arms: List[Arms] = arms

    def ground(self) -> Action:
        """
        Default resolver that returns a performable designator with the first element of the list of possible arms

        :return: A performable designator
        """
        return self.Action(self.arms[0])


class PickUpAction(ActionDesignatorDescription):
    """
    A class representing a designator for a pick-up action, allowing a robot to pick up a specified object.

    This class encapsulates the details of the pick-up action, including the object to be picked up, the arm to be used,
    and the grasp type. It defines the sequence of operations for the robot to execute the pick-up action, such as opening
    the gripper, moving to the object, closing the gripper, and lifting the object.
    """

    @dataclasses.dataclass
    class Action(ActionDesignatorDescription.Action):

        object_designator: ObjectDesignatorDescription.Object
        """
        Object designator describing the object that should be picked up
        """

        arm: str
        """
        The arm that should be used for pick up
        """

        grasp: str
        """
        The grasp that should be used. For example, 'top' or 'front'
        """

        @with_tree
        def perform(self) -> None:
            # Initialize the local transformer and robot reference
            lt = LocalTransformer()
            robot = BulletWorld.robot
            # Retrieve object and robot from designators
            object = self.object_designator.bullet_world_object
            # Calculate the object's pose in the map frame
            oTm = object.get_pose()
            execute = False

            # Adjust object pose for top-grasping, if applicable
            if self.grasp == "top":
                print("Metalbowl from top")
                # Handle special cases for certain object types (e.g., Cutlery, Metalbowl)
                # Note: This includes hardcoded adjustments and should ideally be generalized
                if self.object_designator.type == "Cutlery":
                    # todo: this z is the popcorn-table height, we need to define location to get that z otherwise it
                    #  is hardcoded
                    oTm.pose.position.z = 0.71
                oTm.pose.position.z += 0.035

            # Determine the grasp orientation and transform the pose to the base link frame
            grasp_rotation = robot_description.grasps.get_orientation_for_grasp(self.grasp)
            oTb = lt.transform_pose(oTm, robot.get_link_tf_frame("base_link"))
            # Set pose to the grasp rotation
            oTb.orientation = grasp_rotation
            # Transform the pose to the map frame
            oTmG = lt.transform_pose(oTb, "map")

            # Open the gripper before picking up the object
            rospy.logwarn("Opening Gripper")
            MoveGripperMotion(motion="open", gripper=self.arm).resolve().perform()

            # Move to the pre-grasp position and visualize the action
            rospy.logwarn("Picking up now")
            BulletWorld.current_bullet_world.add_vis_axis(oTmG)
            # Execute Bool, because sometimes u only want to visualize the poses to test things
            if execute:
                MoveTCPMotion(oTmG, self.arm).resolve().perform()
            # Calculate and apply any special knowledge offsets based on the robot and object type
            # Note: This currently includes robot-specific logic that should be generalized
            tool_frame = robot_description.get_tool_frame(self.arm)
            special_knowledge_offset = lt.transform_pose(oTmG, robot.get_link_tf_frame(tool_frame))

            # todo: this is for hsrb only at the moment we will need a function that returns us special knowledge
            #  depending on robot
            if robot.name == "hsrb":
                if self.grasp == "top":
                    if self.object_designator.type == "Metalbowl":
                        special_knowledge_offset.pose.position.y += 0.085
                        special_knowledge_offset.pose.position.x -= 0.03

            push_base = special_knowledge_offset
            # todo: this is for hsrb only at the moment we will need a function that returns us special knowledge
            #  depending on robot if we dont generlize this we will have a big list in the end of all robots
            if robot.name == "hsrb":
                z = 0.04
                if self.grasp == "top":
                    z = 0.025
                    if self.object_designator.type == "Metalbowl":
                        z = 0.044
                push_base.pose.position.z += z
            push_baseTm = lt.transform_pose(push_base, "map")
            special_knowledge_offsetTm = lt.transform_pose(push_base, "map")

            # Grasping from the top inherently requires calculating an offset, whereas front grasping involves
            # slightly pushing the object forward.
            rospy.logwarn("Offset now")
            # m = ManualMarkerPublisher()
            # m.create_marker("pose_pickup", special_knowledge_offsetTm)
            BulletWorld.current_bullet_world.add_vis_axis(special_knowledge_offsetTm)
            if execute:
                MoveTCPMotion(special_knowledge_offsetTm, self.arm).resolve().perform()

            rospy.logwarn("Pushing now")
            BulletWorld.current_bullet_world.add_vis_axis(push_baseTm)
            if execute:
                MoveTCPMotion(push_baseTm, self.arm).resolve().perform()

            # Finalize the pick-up by closing the gripper and lifting the object
            rospy.logwarn("Close Gripper")
            MoveGripperMotion(motion="close", gripper=self.arm, allow_gripper_collision=True).resolve().perform()

            rospy.logwarn("Lifting now")
            liftingTm = push_baseTm
            liftingTm.pose.position.z += 0.03
            BulletWorld.current_bullet_world.add_vis_axis(liftingTm)
            if execute:
                MoveTCPMotion(liftingTm, self.arm).resolve().perform()
            tool_frame = robot_description.get_tool_frame(self.arm)
            robot.attach(object=self.object_designator.bullet_world_object, link=tool_frame)

        def to_sql(self) -> ORMPickUpAction:
            return ORMPickUpAction(self.arm, self.grasp)

        def insert(self, session: sqlalchemy.orm.session.Session, **kwargs):
            action = super().insert(session)
            # try to create the object designator
            if self.object_at_execution:
                od = self.object_at_execution.insert(session, )
                action.object = od.id
            else:
                action.object = None

            session.add(action)
            session.commit()

            return action

    def __init__(self,
                 object_designator_description: Union[ObjectDesignatorDescription, ObjectDesignatorDescription.Object],
                 arms: List[str], grasps: List[str], resolver=None):
        """
        Lets the robot pick up an object. The description needs an object designator describing the object that should be
        picked up, an arm that should be used as well as the grasp from which side the object should be picked up.

        :param object_designator_description: List of possible object designator
        :param arms: List of possible arms that could be used
        :param grasps: List of possible grasps for the object
        :param resolver: An optional resolver that returns a performable designator with elements from the lists of possible paramter
        """
        super().__init__(resolver)
        self.object_designator_description: Union[
            ObjectDesignatorDescription, ObjectDesignatorDescription.Object] = object_designator_description
        self.arms: List[str] = arms
        self.grasps: List[str] = grasps

    def ground(self) -> Action:
        """
        Default resolver, returns a performable designator with the first entries from the lists of possible parameter.

        :return: A performable designator
        """
        obj_desig = self.object_designator_description if isinstance(self.object_designator_description,
                                                                     ObjectDesignatorDescription.Object) else self.object_designator_description.resolve()

        return self.Action(obj_desig, self.arms[0], self.grasps[0])


class PlaceAction(ActionDesignatorDescription):
    """
     A class representing a designator for a place action, allowing a robot to place a specified object.

    This class encapsulates the details of the place action, including the object to be placed, the arm to be used,
    the target_location to place the object and the grasp type. It defines the sequence of operations for the robot
    to execute the place action, such as moving the arm holding the object to the target_location, opening
    the gripper, and lifting the arm.
    """

    @dataclasses.dataclass
    class Action(ActionDesignatorDescription.Action):
        object_designator: ObjectDesignatorDescription.Object
        """
        Object designator describing the object that should be placed
        """
        arm: str
        """
        Arm that is currently holding the object
        """

        grasp: str
        """
        Grasp that was used to pick up the object
        """
        target_location: Pose
        """
        Pose in the world at which the object should be placed
        """

        @with_tree
        def perform(self) -> None:
            lt = LocalTransformer()
            robot = BulletWorld.robot
            execute = False
            # oTm = Object Pose in Frame map
            oTm = self.target_location

            if self.grasp == "top":
                oTm.pose.position.z += 0.05

            # Determine the grasp orientation and transform the pose to the base link frame
            grasp_rotation = robot_description.grasps.get_orientation_for_grasp(self.grasp)
            oTb = lt.transform_pose(oTm, robot.get_link_tf_frame("base_link"))
            # Set pose to the grasp rotation
            oTb.orientation = grasp_rotation
            # Transform the pose to the map frame
            oTmG = lt.transform_pose(oTb, "map")

            rospy.logwarn("Placing now")
            BulletWorld.current_bullet_world.add_vis_axis(oTmG)
            if execute:
                MoveTCPMotion(oTmG, self.arm).resolve().perform()

            tool_frame = robot_description.get_tool_frame(self.arm)
            push_base = lt.transform_pose(oTmG, robot.get_link_tf_frame(tool_frame))
            if robot.name == "hsrb":
                z = 0.03
                if self.grasp == "top":
                    z = 0.07
                push_base.pose.position.z += z
            # todo: make this for other robots
            push_baseTm = lt.transform_pose(push_base, "map")

            rospy.logwarn("Pushing now")
            BulletWorld.current_bullet_world.add_vis_axis(push_baseTm)
            if execute:
                MoveTCPMotion(push_baseTm, self.arm).resolve().perform()

            # Finalize the placing by opening the gripper and lifting the arm
            rospy.logwarn("Open Gripper")
            MoveGripperMotion(motion="open", gripper=self.arm).resolve().perform()

            rospy.logwarn("Lifting now")
            liftingTm = push_baseTm
            liftingTm.pose.position.z += 0.08
            BulletWorld.current_bullet_world.add_vis_axis(liftingTm)
            if execute:
                MoveTCPMotion(liftingTm, self.arm).resolve().perform()

        def to_sql(self) -> ORMPlaceAction:
            return ORMPlaceAction(self.arm)

        def insert(self, session, *args, **kwargs) -> ORMPlaceAction:
            action = super().insert(session)

            if self.object_designator:
                od = self.object_designator.insert(session, )
                action.object = od.id
            else:
                action.object = None

            if self.target_location:
                position = Position(*self.target_location.position_as_list())
                orientation = Quaternion(*self.target_location.orientation_as_list())
                session.add(position)
                session.add(orientation)
                session.commit()
                action.position = position.id
                action.orientation = orientation.id
            else:
                action.position = None
                action.orientation = None

            session.add(action)
            session.commit()
            return action

    def __init__(self,
                 object_designator_description: Union[ObjectDesignatorDescription, ObjectDesignatorDescription.Object],
                 arms: List[str], grasps: List[str], target_locations: List[Pose], resolver=None):
        """
        Lets the robot place an object. The description needs an object designator describing the object that should be
        placed, an arm that should be used as well as the grasp from which side the object was picked up.

        :param object_designator_description: List of possible object designator
        :param arms: List of possible arms that could be used
        :param grasps: List of possible grasps for the object
        :param target_locations: List of possible target locations for the object to be placed
        :param resolver: An optional resolver that returns a performable designator with elements from the lists of
                         possible paramter
        """
        super().__init__(resolver)
        self.object_designator_description: Union[
            ObjectDesignatorDescription, ObjectDesignatorDescription.Object] = object_designator_description
        self.arms: List[str] = arms
        self.grasps: List[str] = grasps
        self.target_locations: List[Pose] = target_locations

    def ground(self) -> Action:
        """
        Default resolver, returns a performable designator with the first entries from the lists of possible parameter.

        :return: A performable designator
        """
        obj_desig = self.object_designator_description if isinstance(self.object_designator_description,
                                                                     ObjectDesignatorDescription.Object) else self.object_designator_description.resolve()

        return self.Action(obj_desig, self.arms[0], self.grasps[0], self.target_locations[0])


class PlaceGivenObjAction(ActionDesignatorDescription):
    """
     A class representing a designator for a place action of human given objects, allowing a robot to place a
     human given object, that could not be picked up or were not found in the FOV.

    This class encapsulates the details of the place action of human given objects, including the type of the object to
    be placed, the arm to be used, the target_location to place the object and the grasp type. It defines the sequence
    of operations for the robot to execute the place action of human given object, such as moving the arm holding the
    object to the target_location, opening the gripper, and lifting the arm.
    """

    @dataclasses.dataclass
    class Action(ActionDesignatorDescription.Action):
        object_type: str
        """
        Object type describing the object that should be placed
        """

        arm: str
        """
        Arm that is currently holding the object
        """

        target_location: Pose
        """
        Pose in the world at which the object should be placed
        """

        grasp: str
        """
        Grasp that defines how to place the given object
        """

        @with_tree
        def perform(self) -> None:
            lt = LocalTransformer()
            robot = BulletWorld.robot
            # oTm = Object Pose in Frame map
            oTm = self.target_location

            # TODO add for other robots
            if self.object_type == "Metalplate" and robot.name == "hsrb":
                grasp_rotation = robot_description.grasps.get_orientation_for_grasp("front")
                oTb = lt.transform_pose(oTm, robot.get_link_tf_frame("base_link"))
                oTb.orientation = grasp_rotation
                oTmG = lt.transform_pose(oTb, "map")

                rospy.logwarn("Placing now")
                MoveTCPMotion(oTmG, self.arm).resolve().perform()

                MoveTorsoAction([0.62]).resolve().perform()

                kwargs = dict()

                # taking in the predefined arm position for placing
                if self.arm in ["left", "both"]:
                    kwargs["left_arm_config"] = "place_human_given_obj"
                    MoveArmJointsMotion(**kwargs).resolve().perform()

                # turning the gripper downwards to better drop the plate
                MoveJointsMotion(["wrist_flex_joint"], [-0.8]).resolve().perform()

                # correct a possible sloped orientation
                NavigateAction(
                    [Pose([robot.get_pose().pose.position.x, robot.get_pose().pose.position.y, 0])]).resolve().perform()

                MoveGripperMotion(motion="open", gripper="left").resolve().perform()

                # Move away from the table
                # todo generalize so that hsr is always moving backwards
                NavigateAction(
                    [Pose([robot.get_pose().pose.position.x - 0.1, robot.get_pose().pose.position.y,
                           0])]).resolve().perform()

            # placing everything else except the Metalplate
            else:
                if self.grasp == "top":
                    oTm.pose.position.z += 0.05

                grasp_rotation = robot_description.grasps.get_orientation_for_grasp(self.grasp)
                oTb = lt.transform_pose(oTm, robot.get_link_tf_frame("base_link"))
                oTb.orientation = grasp_rotation
                oTmG = lt.transform_pose(oTb, "map")

                rospy.logwarn("Placing now")
                MoveTCPMotion(oTmG, self.arm).resolve().perform()

                tool_frame = robot_description.get_tool_frame(self.arm)
                push_base = lt.transform_pose(oTmG, robot.get_link_tf_frame(tool_frame))
                if robot.name == "hsrb":
                    z = 0.03
                    if self.grasp == "top":
                        z = 0.07
                    push_base.pose.position.z += z
                # todo: make this for other robots
                push_baseTm = lt.transform_pose(push_base, "map")

                rospy.logwarn("Pushing now")
                MoveTCPMotion(push_baseTm, self.arm).resolve().perform()

                rospy.logwarn("Open Gripper")
                MoveGripperMotion(motion="open", gripper=self.arm).resolve().perform()

                rospy.logwarn("Lifting now")
                liftingTm = push_baseTm
                liftingTm.pose.position.z += 0.08
                BulletWorld.current_bullet_world.add_vis_axis(liftingTm)

                MoveTCPMotion(liftingTm, self.arm).resolve().perform()

    def __init__(self,
                 object_types: List[str], arms: List[str], target_locations: List[Pose], grasps: List[str],
                 resolver=None):
        """
        Lets the robot place a human given object. The description needs an object type describing the object that
        should be placed, an arm that should be used as well as the target location where the object should be placed
        and the needed grasping movement.

        :param object_types: List of possible object types
        :param arms: List of possible arms that could be used
        :param target_locations: List of possible target locations for the object to be placed
        :param grasps: List of possible grasps for the object
        :param resolver: An optional resolver that returns a performable designator with elements from the lists of
                         possible paramter
        """
        super().__init__(resolver)
        self.object_types: List[str] = object_types
        self.arms: List[str] = arms
        self.grasps: List[str] = grasps
        self.target_locations: List[Pose] = target_locations

    def ground(self) -> Action:
        """
        Default resolver that returns a performable designator with the first entries from the lists of possible
        parameter.

        :return: A performable designator
        """
        return self.Action(self.object_types[0], self.arms[0], self.target_locations[0], self.grasps[0])


class NavigateAction(ActionDesignatorDescription):
    """
    Navigates the Robot to a position.
    """

    @dataclasses.dataclass
    class Action(ActionDesignatorDescription.Action):
        target_location: Pose
        """
        Location to which the robot should be navigated
        """

        @with_tree
        def perform(self) -> None:
            MoveMotion(self.target_location).resolve().perform()

        def to_sql(self) -> ORMNavigateAction:
            return ORMNavigateAction()

        def insert(self, session, *args, **kwargs) -> ORMNavigateAction:
            action = super().insert(session)

            pose = self.target_location.insert(session)
            action.pose_id = pose.id

            session.add(action)
            session.commit()

            return action

    def __init__(self, target_locations: List[Pose], resolver=None):
        """
        Navigates the robot to a location.

        :param target_locations: A list of possible target locations for the navigation.
        :param resolver: An alternative resolver that creates a performable designator from the list of possible parameter
        """
        super().__init__(resolver)
        self.target_locations: List[Pose] = target_locations

    def ground(self) -> Action:
        """
        Default resolver that returns a performable designator with the first entry of possible target locations.

        :return: A performable designator
        """
        return self.Action(self.target_locations[0])


class TransportAction(ActionDesignatorDescription):
    """
    Transports an object to a position using an arm
    """

    @dataclasses.dataclass
    class Action(ActionDesignatorDescription.Action):
        object_designator: ObjectDesignatorDescription.Object
        """
        Object designator describing the object that should be transported.
        """
        arm: str
        """
        Arm that should be used
        """
        target_location: Pose
        """
        Target Location to which the object should be transported
        """

        @with_tree
        def perform(self) -> None:
            robot_desig = BelieveObject(names=[robot_description.name])
            ParkArmsAction.Action(Arms.BOTH).perform()
            pickup_loc = CostmapLocation(target=self.object_designator, reachable_for=robot_desig.resolve(),
                                         reachable_arm=self.arm)
            # Tries to find a pick-up posotion for the robot that uses the given arm
            pickup_pose = None
            for pose in pickup_loc:
                if self.arm in pose.reachable_arms:
                    pickup_pose = pose
                    break
            if not pickup_pose:
                raise ObjectUnfetchable(
                    f"Found no pose for the robot to grasp the object: {self.object_designator} with arm: {self.arm}")

            NavigateAction([pickup_pose.pose]).resolve().perform()
            PickUpAction.Action(self.object_designator, self.arm, "front").perform()
            ParkArmsAction.Action(Arms.BOTH).perform()
            try:
                place_loc = CostmapLocation(target=self.target_location, reachable_for=robot_desig.resolve(),
                                            reachable_arm=self.arm).resolve()
            except StopIteration:
                raise ReachabilityFailure(
                    f"No location found from where the robot can reach the target location: {self.target_location}")
            NavigateAction([place_loc.pose]).resolve().perform()
            PlaceAction.Action(self.object_designator, self.arm, self.target_location).perform()
            ParkArmsAction.Action(Arms.BOTH).perform()

        def to_sql(self) -> ORMTransportAction:
            return ORMTransportAction(self.arm)

        def insert(self, session: sqlalchemy.orm.session.Session, *args, **kwargs) -> ORMTransportAction:
            action = super().insert(session)

            od = self.object_designator.insert(session)
            action.object_id = od.id

            pose = self.target_location.insert(session)
            action.pose_id = pose.id

            session.add(action)
            session.commit()

            return action

    def __init__(self,
                 object_designator_description: Union[ObjectDesignatorDescription, ObjectDesignatorDescription.Object],
                 arms: List[str], target_locations: List[Pose], resolver=None):
        """
        Designator representing a pick and place plan.

        :param object_designator_description: Object designator description or a specified Object designator that should be transported
        :param arms: A List of possible arms that could be used for transporting
        :param target_locations: A list of possible target locations for the object to be placed
        :param resolver: An alternative resolver that returns a performable designator for the list of possible parameter
        """
        super().__init__(resolver)
        self.object_designator_description: Union[
            ObjectDesignatorDescription, ObjectDesignatorDescription.Object] = object_designator_description
        self.arms: List[str] = arms
        self.target_locations: List[Pose] = target_locations

    def ground(self) -> Action:
        """
        Default resolver that returns a performable designator with the first entries from the lists of possible parameter.

        :return: A performable designator
        """
        obj_desig = self.object_designator_description if isinstance(self.object_designator_description,
                                                                     ObjectDesignatorDescription.Object) else self.object_designator_description.resolve()
        return self.Action(obj_desig, self.arms[0], self.target_locations[0])


class LookAtAction(ActionDesignatorDescription):
    """
    Lets the robot look at a position.
    """

    @dataclasses.dataclass
    class Action(ActionDesignatorDescription.Action):
        target: Pose
        """
        Position at which the robot should look, given as 6D pose
        """

        @with_tree
        def perform(self) -> None:
            LookingMotion(target=self.target).resolve().perform()

        def to_sql(self) -> ORMLookAtAction:
            return ORMLookAtAction()

        def insert(self, session: sqlalchemy.orm.session.Session, *args, **kwargs) -> ORMLookAtAction:
            action = super().insert(session)

            pose = self.target.insert(session)
            action.pose_id = pose.id

            session.add(action)
            session.commit()
            return action

    def __init__(self, targets: List[Pose], resolver=None):
        """
        Moves the head of the robot such that it points towards the given target location.

        :param targets: A list of possible locations to look at
        :param resolver: An alternative resolver that returns a performable designator for a list of possible target locations
        """
        super().__init__(resolver)
        self.targets: List[Pose] = targets

    def ground(self) -> Action:
        """
        Default resolver that returns a performable designator with the first entry in the list of possible targets

        :return: A performable designator
        """
        return self.Action(self.targets[0])


class DetectAction(ActionDesignatorDescription):
    """
    Detects an object with given technique.
    """

    @dataclasses.dataclass
    class Action(ActionDesignatorDescription.Action):
        technique: str
        """
        Technique means how the object should be detected, e.g. 'color', 'shape', etc. 
        Or 'all' if all objects should be detected
        """

        object_designator: Optional[ObjectDesignatorDescription.Object] = None
        """
        Object designator loosely describing the object, e.g. only type. 
        """

        state: Optional[str] = None
        """
        The state instructs our perception system to either start or stop the search for an object or human.
        """

        @with_tree
        def perform(self) -> Any:
            if self.object_designator:
                object_type = self.object_designator.type
            else:
                object_type = None
            return DetectingMotion(technique=self.technique, object_type=object_type,
                                   state=self.state).resolve().perform()

        def to_sql(self) -> ORMDetectAction:
            return ORMDetectAction()

        def insert(self, session: sqlalchemy.orm.session.Session, *args, **kwargs) -> ORMDetectAction:
            action = super().insert(session)

            od = self.object_designator.insert(session)
            action.object_id = od.id

            session.add(action)
            session.commit()

            return action

    def __init__(self, technique, resolver=None,
                 object_designator: Optional[ObjectDesignatorDescription] = None,
                 state: Optional[str] = None):
        """
        Tries to detect an object in the field of view (FOV) of the robot.

        :param technique: Technique means how the object should be detected, e.g. 'color', 'shape', etc.
        :param object_designator_description: Object designator describing the object
        :param state: The state instructs our perception system to either start or stop the search for an object or human.
        :param resolver: An alternative resolver
        """
        super().__init__(resolver)
        self.technique: str = technique
        self.object_designator: Optional[ObjectDesignatorDescription] = object_designator
        self.state: Optional[str] = state

    def ground(self) -> Action:
        """
        Default resolver that returns a performable designator with the resolved object description.

        :return: A performable designator
        """

        return self.Action(technique=self.technique, object_designator=self.object_designator, state=self.state)


class OpenAction(ActionDesignatorDescription):
    """
    Opens a container like object

    Can currently not be used
    """

    @dataclasses.dataclass
    class Action(ActionDesignatorDescription.Action):
        object_designator: ObjectPart.Object
        """
        Object designator describing the object that should be opened
        """
        arm: str
        """
        Arm that should be used for opening the container
        """

        @with_tree
        def perform(self) -> Any:
            GraspingAction.Action(self.arm, self.object_designator).perform()
            OpeningMotion(self.object_designator, self.arm).resolve().perform()

            # MoveGripperMotion("open", self.arm, allow_gripper_collision=True).resolve().perform()

        def to_sql(self) -> ORMOpenAction:
            return ORMOpenAction(self.arm)

        def insert(self, session: sqlalchemy.orm.session.Session, *args, **kwargs) -> ORMOpenAction:
            action = super().insert(session)

            op = self.object_designator.insert(session)
            action.object_id = op.id

            session.add(action)
            session.commit()

            return action

    def __init__(self, object_designator_description: ObjectPart, arms: List[str], resolver=None):
        """
        Moves the arm of the robot to open a container.

        :param object_designator_description: Object designator describing the handle that should be used to open
        :param arms: A list of possible arms that should be used
        :param resolver: A alternative resolver that returns a performable designator for the lists of possible parameter.
        """
        super().__init__(resolver)
        self.object_designator_description: ObjectPart = object_designator_description
        self.arms: List[str] = arms

    def ground(self) -> Action:
        """
        Default resolver that returns a performable designator with the resolved object description and the first entries
        from the lists of possible parameter.

        :return: A performable designator
        """
        return self.Action(self.object_designator_description.resolve(), self.arms[0])


class CloseAction(ActionDesignatorDescription):
    """
    Closes a container like object.

    Can currently not be used
    """

    @dataclasses.dataclass
    class Action(ActionDesignatorDescription.Action):
        object_designator: ObjectPart.Object
        """
        Object designator describing the object that should be closed
        """
        arm: str
        """
        Arm that should be used for closing
        """

        @with_tree
        def perform(self) -> Any:
            GraspingAction.Action(self.arm, self.object_designator).perform()
            ClosingMotion(self.object_designator, self.arm).resolve().perform()

            MoveGripperMotion("open", self.arm, allow_gripper_collision=True).resolve().perform()

        def to_sql(self) -> ORMCloseAction:
            return ORMCloseAction(self.arm)

        def insert(self, session: sqlalchemy.orm.session.Session, *args, **kwargs) -> ORMCloseAction:
            action = super().insert(session)

            op = self.object_designator.insert(session)
            action.object_id = op.id

            session.add(action)
            session.commit()

            return action

    def __init__(self, object_designator_description: ObjectPart, arms: List[str], resolver=None):
        """
        Attempts to close an open container

        :param object_designator_description: Object designator description of the handle that should be used
        :param arms: A list of possible arms to use
        :param resolver: An alternative resolver that returns a performable designator for the list of possible parameter
        """
        super().__init__(resolver)
        self.object_designator_description: ObjectPart = object_designator_description
        self.arms: List[str] = arms

    def ground(self) -> Action:
        """
        Default resolver that returns a performable designator with the resolved object designator and the first entry from
        the list of possible arms.

        :return: A performable designator
        """
        return self.Action(self.object_designator_description.resolve(), self.arms[0])


class GraspingAction(ActionDesignatorDescription):
    """
    Grasps an object described by the given Object Designator description
    """

    @dataclasses.dataclass
    class Action(ActionDesignatorDescription.Action):
        arm: str
        """
        The arm that should be used to grasp
        """
        object_desig: Union[ObjectDesignatorDescription.Object, ObjectPart.Object]
        """
        Object Designator for the object that should be grasped
        """

        def perform(self) -> Any:
            if isinstance(self.object_desig, ObjectPart.Object):
                object_pose = self.object_desig.part_pose
            else:
                object_pose = self.object_desig.bullet_world_object.get_pose()

            # Initialize the local transformer and robot reference
            lt = LocalTransformer()
            robot = BulletWorld.robot  # Retrieve object and robot from designators
            # Calculate the object's pose in the map frame
            oTm = object_pose
            execute = True
            grasp = "front"
            # Determine the grasp orientation and transform the pose to the base link frame
            grasp_rotation = robot_description.grasps.get_orientation_for_grasp(grasp)
            oTb = lt.transform_pose(oTm, robot.get_link_tf_frame("base_link"))
            # Set pose to the grasp rotation
            oTb.orientation = grasp_rotation

            object_orientation = axis_angle_to_quaternion([1, 0, 0], 90)
            q2 = [oTb.pose.orientation.x, oTb.pose.orientation.y,
                  oTb.pose.orientation.z, oTb.pose.orientation.w]
            new_qua = helper.multiply_quaternions(object_orientation, q2)
            oTb.pose.orientation.x = new_qua[0]
            oTb.pose.orientation.y = new_qua[1]
            oTb.pose.orientation.z = new_qua[2]
            oTb.pose.orientation.w = new_qua[3]

            # Transform the pose to the map frame
            oTmG = lt.transform_pose(oTb, "map")

            # Open the gripper before picking up the object
            rospy.logwarn("Opening Gripper")
            MoveGripperMotion(motion="open", gripper=self.arm).resolve().perform()

            # Move to the pre-grasp position and visualize the action
            rospy.logwarn("Picking up now")

            BulletWorld.current_bullet_world.add_vis_axis(oTmG)
            if execute:
                MoveTCPMotion(oTmG, self.arm).resolve().perform()
            rospy.sleep(5)
            # Open the gripper before picking up the object
            rospy.logwarn("Opening Gripper")
            MoveGripperMotion(motion="close", gripper=self.arm).resolve().perform()

        def to_sql(self) -> ORMGraspingAction:
            return ORMGraspingAction(self.arm)

        def insert(self, session: sqlalchemy.orm.session.Session, *args, **kwargs) -> ORMGraspingAction:
            action = super().insert(session)

            od = self.object_desig.insert(session)
            action.object_id = od.id

            session.add(action)
            session.commit()

            return action

    def __init__(self, arms: List[str], object_description: Union[ObjectDesignatorDescription, ObjectPart],
                 resolver: Callable = None):
        """
        Will try to grasp the object described by the given description. Grasping is done by moving into a pre grasp
        position 10 cm before the object, opening the gripper, moving to the object and then closing the gripper.

        :param arms: List of Arms that should be used for grasping
        :param object_description: Description of the object that should be grasped
        :param resolver: An alternative resolver to get a specified designator from the designator description
        """
        super().__init__(resolver)
        self.arms: List[str] = arms
        self.object_description: ObjectDesignatorDescription = object_description

    def ground(self) -> Action:
        """
        Default resolver that takes the first element from the list of arms and the first solution for the object
        designator description ond returns it.

        :return: A performable action designator that contains specific arguments
        """
        return self.Action(self.arms[0], self.object_description.resolve())


class CuttingAction(ActionDesignatorDescription):
    """
    Designator to let the robot perform a cutting action.
    """

    @dataclasses.dataclass
    class Action(ActionDesignatorDescription.Action):
        """
        Action class for the Cutting action.
        """

        object_designator: ObjectDesignatorDescription.Object
        """
        Object designator describing the object that should be cut.
        """

        arm: str
        """
        The arm that should be used for cutting.
        """

        grasp: str
        """
        The grasp that should be used for cutting. For example, 'left' or 'right'.
        """

        slice_thickness: float
        """
        The upper bound thickness of the slices.
        """

        tool: str
        """
        The tool to cut with.
        """

        technique: str
        """
        Technique used to cut the object.
        """

        object_at_execution: Optional[ObjectDesignatorDescription.Object] = dataclasses.field(init=False, repr=False)
        """
        The object at the time this Action got created. It is used to be a static, information holding entity. It is
        not updated when the BulletWorld object is changed.
        """

        @with_tree
        def perform(self) -> None:
            """
            Perform the cutting action using the specified object, arm, grasp, slice thickness, tool, and technique.
            """
            # Store the object's data copy at execution
            self.object_at_execution = self.object_designator.data_copy()

            # Get grasp orientation and target pose
            grasp = robot_description.grasps.get_orientation_for_grasp(self.grasp)
            # Retrieve object and robot from designators
            object = self.object_designator.bullet_world_object
            obj_dim = object.get_object_dimensions()

            dim = [max(obj_dim[0], obj_dim[1]), min(obj_dim[0], obj_dim[1]), obj_dim[2]]
            oTm = object.get_pose()
            object_pose = object.local_transformer.transform_to_object_frame(oTm, object)

            # from bread_dim calculate def a calculation that gets me the highest number from the first 2 entries
            # Given slice thickness is 3 cm or 0.03 meters
            slice_thickness = self.slice_thickness
            # Calculate slices and transform them to the map frame with orientation
            obj_length = dim[0]
            obj_width = dim[1]
            obj_height = dim[2]

            # Calculate the starting Y-coordinate offset (half the width minus half a slice thickness)
            if self.technique == 'halving':
                start_offset = 0
                num_slices = 1
            else:
                num_slices = 1
                # int(obj_length // slice_thickness))
                start_offset = 0  # -obj_length / 2 + slice_thickness / 2)

            # Calculate slice coordinates
            slice_coordinates = [start_offset + i * slice_thickness for i in range(num_slices)]

            # Transform slice coordinates to map frame with orientation
            slice_poses = []
            for x in slice_coordinates:
                tmp_pose = object_pose.copy()
                tmp_pose.pose.position.y -= 3 * obj_width
                tmp_pose.pose.position.x = x
                sTm = object.local_transformer.transform_pose(tmp_pose, "map")
                slice_poses.append(sTm)

            for slice_pose in slice_poses:
                # rotate the slice_pose by grasp
                ori = multiply_quaternions(
                    [slice_pose.orientation.x, slice_pose.orientation.y, slice_pose.orientation.z,
                     slice_pose.orientation.w], grasp)

                oriR = axis_angle_to_quaternion([0, 0, 1], 90)
                oriM = multiply_quaternions([oriR[0], oriR[1], oriR[2], oriR[3]], [ori[0], ori[1], ori[2], ori[3]])

                adjusted_slice_pose = slice_pose.copy()

                # Set the orientation of the object pose by grasp in MAP
                adjusted_slice_pose.orientation.x = oriM[0]
                adjusted_slice_pose.orientation.y = oriM[1]
                adjusted_slice_pose.orientation.z = oriM[2]
                adjusted_slice_pose.orientation.w = oriM[3]

                # Adjust the position of the object pose by grasp in MAP
                lift_pose = adjusted_slice_pose.copy()
                lift_pose.pose.position.z += 2 * obj_height
                # Perform the motion for lifting the tool
                BulletWorld.current_bullet_world.add_vis_axis(lift_pose)
                MoveTCPMotion(lift_pose, self.arm).resolve().perform()
                # Perform the motion for cutting the object
                BulletWorld.current_bullet_world.add_vis_axis(adjusted_slice_pose)
                MoveTCPMotion(adjusted_slice_pose, self.arm).resolve().perform()
                # Perform the motion for lifting the tool
                BulletWorld.current_bullet_world.add_vis_axis(lift_pose)
                MoveTCPMotion(lift_pose, self.arm).resolve().perform()

        # def to_sql(self) -> ORMCuttingAction:
        #     """
        #     Convert the action to a corresponding SQL representation for storage.
        #     """
        #     return ORMCuttingAction(self.arm, self.grasp)

        def insert(self, session: sqlalchemy.orm.session.Session, **kwargs):
            """
            Insert the cutting action into the database session.
            """
            action = super().insert(session)
            # Additional logic for inserting cutting action data goes here
            session.add(action)
            session.commit()

            return action

    def __init__(self, object_designator_description: ObjectDesignatorDescription, arms: List[str], grasps: List[str],
                 resolver=None):
        """
        Initialize the CuttingAction with object designators, arms, and grasps.

        :param object_designator_description: Object designator for the object to be cut.
        :param arms: List of possible arms that could be used.
        :param grasps: List of possible grasps for the cutting action.
        :param resolver: An optional resolver for dynamic parameter selection.
        """
        super(CuttingAction, self).__init__(resolver)
        self.object_designator_description: ObjectDesignatorDescription = object_designator_description
        self.arms: List[str] = arms
        self.grasps: List[str] = grasps

    def __iter__(self):
        for object_, grasp, arm in itertools.product(iter(self.object_designator_description), self.grasps, self.arms):
            yield self.Action(object_, arm, grasp, slice_thickness=0.05, tool="big_knife", technique="slicing")

    def ground(self) -> Action:
        """
        Default resolver, returns a performable designator with the first entries from the lists of possible parameter.

        :return: A performable designator
        """
        return next(iter(self))


class PouringAction(ActionDesignatorDescription):
    """
    Designator to let the robot perform a pouring action.
    """

    @dataclasses.dataclass
    class Action(ActionDesignatorDescription.Action):
        """
        Action class for the Pouring action.
        """

        target_location: Pose
        """
        The Pose the robot should pour into.
        """

        arm: str
        """
        The arm that should be used for cutting.
        """

        direction: str
        """
        The direction that should be used for pouring. For example, 'left' or 'right'.
        """

        angle: float
        """
        the angle to move the gripper to.
        """

        @with_tree
        def perform(self) -> None:
            lt = LocalTransformer()
            robot = BulletWorld.robot
            # oTm = Object Pose in Frame map
            oTm = self.target_location

            # TODO add for other robots
            if robot.name == "hsrb":
                grasp_rotation = robot_description.grasps.get_orientation_for_grasp("front")
                oTb = lt.transform_pose(oTm, robot.get_link_tf_frame("base_link"))
                oTb.orientation = grasp_rotation
                oTmG = lt.transform_pose(oTb, "map")

                rospy.logwarn("Pouring now")
                MoveTCPMotion(oTmG, self.arm).resolve().perform()

                MoveTorsoAction([0.5]).resolve().perform()

                kwargs = dict()

                # taking in the predefined arm position for pouring
                if self.arm in ["left", "both"]:
                    kwargs["left_arm_config"] = "pour"
                    MoveArmJointsMotion(**kwargs).resolve().perform()

            PouringMotion(self.direction, self.angle).resolve().perform()

            rospy.sleep(3)

            if self.direction == "right":
                PouringMotion("left", 0).resolve().perform()
            else:
                PouringMotion("right", 0).resolve().perform()

            # Move away from the table
            NavigateAction(
                [Pose([robot.get_pose().pose.position.x - 0.1, robot.get_pose().pose.position.y,
                       0])]).resolve().perform()

    def __init__(self, target_locations: List[Pose], arms: List[str], directions: List[str], angles: List[float],
                 resolver=None):
        """
<<<<<<< HEAD

=======
>>>>>>> 94e61182
        :param target_locations: List of possible target locations to be poured into
        :param arms: List of possible arms that could be used
        :param directions: List of possible directions for the pouring direction
        :param angles: List of possible angles that the gripper tilts to
        :param resolver: An optional resolver that returns a performable designator with elements from the lists of
                         possible paramter
        """
        super().__init__(resolver)
        self.target_locations: List[Pose] = target_locations
        self.arms: List[str] = arms
        self.directions: List[str] = directions
        self.angels: List[float] = angles

    def ground(self) -> Action:
        """
        Default resolver that returns a performable designator with the first entries from the lists of possible
        parameter.
<<<<<<< HEAD

=======
>>>>>>> 94e61182
        :return: A performable designator
        """
        return self.Action(self.target_locations[0], self.arms[0], self.directions[0], self.angels[0])


class MixingAction(ActionDesignatorDescription):
    """
    Designator to let the robot perform a mixing action.
    """

    @dataclasses.dataclass
    class Action(ActionDesignatorDescription.Action):
        """
        Action class for the Mixing action.
        """

        object_designator: ObjectDesignatorDescription.Object
        """
        Object designator describing the object that should be mixed.
        """

        object_tool_designator: ObjectDesignatorDescription.Object
        """
        Object designator describing the mixing tool.
        """

        arm: str
        """
        The arm that should be used for mixing.
        """

        grasp: str
        """
        The grasp that should be used for mixing. For example, 'left' or 'right'.
        """

        object_at_execution: Optional[ObjectDesignatorDescription.Object] = dataclasses.field(init=False)
        """
        The object at the time this Action got created. It is used to be a static, information holding entity. It is
        not updated when the BulletWorld object is changed.
        """

        @with_tree
        def perform(self) -> None:
            """
            Perform the mixing action using the specified object, tool, arm, and grasp.
            """
            # Store the object's data copy at execution
            self.object_at_execution = self.object_designator.data_copy()
            # Retrieve object and robot from designators
            object = self.object_designator.bullet_world_object

            obj_dim = object.get_object_dimensions()

            dim = [max(obj_dim[0], obj_dim[1]), min(obj_dim[0], obj_dim[1]), obj_dim[2]]
            obj_height = dim[2]
            oTm = object.get_pose()
            object_pose = object.local_transformer.transform_to_object_frame(oTm, object)

            def generate_spiral(pose, upward_increment, radial_increment, angle_increment, steps):
                x_start, y_start, z_start = pose.pose.position.x, pose.pose.position.y, pose.pose.position.z
                spiral_poses = []

                for t in range(2 * steps):
                    tmp_pose = pose.copy()

                    r = radial_increment * t
                    a = angle_increment * t
                    h = upward_increment * t

                    x = x_start + r * math.cos(a)
                    y = y_start + r * math.sin(a)
                    z = z_start + h

                    tmp_pose.pose.position.x += x
                    tmp_pose.pose.position.y += y
                    tmp_pose.pose.position.z += z

                    spiralTm = object.local_transformer.transform_pose(tmp_pose, "map")
                    spiral_poses.append(spiralTm)
                    BulletWorld.current_bullet_world.add_vis_axis(spiralTm)

                return spiral_poses

            # this is a very good one but takes ages
            # spiral_poses = generate_spiral(object_pose, 0.0004, 0.0008, math.radians(10), 100)
            spiral_poses = generate_spiral(object_pose, 0.001, 0.0035, math.radians(30), 10)

            BulletWorld.current_bullet_world.remove_vis_axis()
            for spiral_pose in spiral_poses:
                oriR = axis_angle_to_quaternion([1, 0, 0], 180)
                ori = multiply_quaternions(
                    [spiral_pose.orientation.x, spiral_pose.orientation.y, spiral_pose.orientation.z,
                     spiral_pose.orientation.w], oriR)
                adjusted_slice_pose = spiral_pose.copy()
                # # Set the orientation of the object pose by grasp in MAP
                adjusted_slice_pose.orientation.x = ori[0]
                adjusted_slice_pose.orientation.y = ori[1]
                adjusted_slice_pose.orientation.z = ori[2]
                adjusted_slice_pose.orientation.w = ori[3]

                # Adjust the position of the object pose by grasp in MAP
                lift_pose = adjusted_slice_pose.copy()
                lift_pose.pose.position.z += (obj_height + 0.08)
                # Perform the motion for lifting the tool
                # BulletWorld.current_bullet_world.add_vis_axis(lift_pose)
                MoveTCPMotion(lift_pose, self.arm).resolve().perform()

        # def to_sql(self) -> ORMMixingAction:
        #     """
        #     Convert the action to a corresponding SQL representation for storage.
        #     """
        #     return ORMMixingAction(self.arm, self.grasp)

        def insert(self, session: sqlalchemy.orm.session.Session, **kwargs):
            """
            Insert the mixing action into the database session.
            """
            action = super().insert(session)
            # Additional logic for inserting mixing action data goes here
            session.add(action)
            session.commit()

            return action

    def __init__(self, object_designator_description: ObjectDesignatorDescription,
                 object_tool_designator_description: ObjectDesignatorDescription, arms: List[str], grasps: List[str],
                 resolver=None):
        """
        Initialize the MixingAction with object and tool designators, arms, and grasps.

        :param object_designator_description: Object designator for the object to be mixed.
        :param object_tool_designator_description: Object designator for the mixing tool.
        :param arms: List of possible arms that could be used.
        :param grasps: List of possible grasps for the mixing action.
        :param resolver: An optional resolver for dynamic parameter selection.
        """
        super(MixingAction, self).__init__(resolver)
        self.object_designator_description: ObjectDesignatorDescription = object_designator_description
        self.object_tool_designator_description: ObjectDesignatorDescription = object_tool_designator_description
        self.arms: List[str] = arms
        self.grasps: List[str] = grasps

    def ground(self) -> Action:
        """
        Default resolver, returns a performable designator with the first entries from the lists of possible parameter.

        :return: A performable designator
        """
        return self.Action(self.object_designator_description.ground(),
                           self.object_tool_designator_description.ground(), self.arms[0], self.grasps[0])<|MERGE_RESOLUTION|>--- conflicted
+++ resolved
@@ -1454,10 +1454,6 @@
     def __init__(self, target_locations: List[Pose], arms: List[str], directions: List[str], angles: List[float],
                  resolver=None):
         """
-<<<<<<< HEAD
-
-=======
->>>>>>> 94e61182
         :param target_locations: List of possible target locations to be poured into
         :param arms: List of possible arms that could be used
         :param directions: List of possible directions for the pouring direction
@@ -1475,10 +1471,6 @@
         """
         Default resolver that returns a performable designator with the first entries from the lists of possible
         parameter.
-<<<<<<< HEAD
-
-=======
->>>>>>> 94e61182
         :return: A performable designator
         """
         return self.Action(self.target_locations[0], self.arms[0], self.directions[0], self.angels[0])
