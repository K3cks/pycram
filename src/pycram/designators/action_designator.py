import dataclasses
import itertools
import time
from typing import List, Optional, Any, Tuple, Union

import sqlalchemy.orm

from .location_designator import CostmapLocation
from .motion_designator import *
from .object_designator import ObjectDesignatorDescription, BelieveObject, ObjectPart
from ..local_transformer import LocalTransformer
from ..orm.action_designator import (ParkArmsAction as ORMParkArmsAction, NavigateAction as ORMNavigateAction,
                                     PickUpAction as ORMPickUpAction, PlaceAction as ORMPlaceAction,
                                     MoveTorsoAction as ORMMoveTorsoAction, SetGripperAction as ORMSetGripperAction,
                                     Action as ORMAction)
from ..orm.base import Quaternion, Position, Base, RobotState, MetaData
from ..plan_failures import ObjectUnfetchable, ReachabilityFailure
from ..robot_descriptions import robot_description
from ..task import with_tree
from ..enums import Arms
from ..designator import ActionDesignatorDescription
from ..bullet_world import BulletWorld
from ..pose import Pose


class MoveTorsoAction(ActionDesignatorDescription):
    """
    Action Designator for Moving the torso of the robot up and down
    """

    @dataclasses.dataclass
    class Action(ActionDesignatorDescription.Action):
        """
        Performable Move Torso Action designator.
        """

        position: float
        """
        Target position of the torso joint
        """

        @with_tree
        def perform(self) -> None:
            MoveJointsMotion([robot_description.torso_joint], [self.position]).resolve().perform()

        def to_sql(self):
            return ORMMoveTorsoAction(self.position)

        def insert(self, session: sqlalchemy.orm.session.Session, **kwargs):
            action = super().insert(session)
            session.add(action)
            session.commit()
            return action

    def __init__(self, positions: List[float], resolver=None):
        """
        Create a designator description to move the torso of the robot up and down.

        :param positions: List of possible positions of the robots torso, possible position is a float of height in metres
        :param resolver: An optional resolver that returns a performable designator for a designator description.
        """
        super().__init__(resolver)
        self.positions: List[float] = positions

    def ground(self) -> Action:
        """
        Creates a performable action designator with the first element from the list of possible torso heights.

        :return: A performable action designator
        """
        return self.Action(self.positions[0])

    def __iter__(self):
        """
        Iterates over all possible values for this designator and returns a performable action designator with the value.

        :return: A performable action designator
        """
        for position in self.positions:
            yield self.Action(position)


class SetGripperAction(ActionDesignatorDescription):
    """
    Set the gripper state of the robot
    """

    @dataclasses.dataclass
    class Action(ActionDesignatorDescription.Action):
        gripper: str
        """
        The gripper that should be set 
        """
        motion: str
        """
        The motion that should be set on the gripper
        """

        @with_tree
        def perform(self) -> None:
            MoveGripperMotion(gripper=self.gripper, motion=self.motion).resolve().perform()

        def to_sql(self) -> Base:
            return ORMSetGripperAction(self.gripper, self.motion)

        def insert(self, session: sqlalchemy.orm.session.Session, *args, **kwargs) -> Base:
            action = super().insert(session)
            session.add(action)
            session.commit()
            return action

    def __init__(self, grippers: List[str], motions: List[str], resolver=None):
        """
        Sets the gripper state, the desired state is given with the motion. Motion can either be 'open' or 'close'.

        :param grippers: A list of possible grippers
        :param motions: A list of possible motions
        :param resolver: An alternative resolver that returns a performable designator for a designator description
        """
        super().__init__(resolver)
        self.grippers: List[str] = grippers
        self.motions: List[str] = motions

    def ground(self) -> Action:
        """
        Default resolver that returns a performable designator with the first element in the grippers and motions list.

        :return: A performable designator
        """
        return self.Action(self.grippers[0], self.motions[0])

    def __iter__(self):
        """
        Iterates over all possible combinations of grippers and motions

        :return: A performable designator with a combination of gripper and motion
        """
        for parameter_combination in itertools.product(self.grippers, self.motions):
            yield self.Action(*parameter_combination)


class ReleaseAction(ActionDesignatorDescription):
    """
    Releases an Object from the robot.

    Note: This action can not be used yet.
    """

    @dataclasses.dataclass
    class Action(ActionDesignatorDescription.Action):
        gripper: str
        object_designator: ObjectDesignatorDescription.Object

        @with_tree
        def perform(self) -> Any:
            raise NotImplementedError()

        def to_sql(self) -> Base:
            raise NotImplementedError()

        def insert(self, session: sqlalchemy.orm.session.Session, *args, **kwargs) -> Base:
            raise NotImplementedError()

    def __init__(self, grippers: List[str], object_designator_description: ObjectDesignatorDescription,
                 resolver=None):
        super().__init__(resolver)
        self.grippers: List[str] = grippers
        self.object_designator_description = object_designator_description

    def ground(self) -> Action:
        return self.Action(self.grippers[0], self.object_designator_description.ground())


class GripAction(ActionDesignatorDescription):
    """
    Grip an object with the robot.

    :ivar grippers: The grippers to consider
    :ivar object_designator_description: The description of objects to consider
    :ivar efforts: The efforts to consider

    Note: This action can not be used yet.
    """

    @dataclasses.dataclass
    class Action(ActionDesignatorDescription.Action):
        gripper: str
        object_designator: ObjectDesignatorDescription.Object
        effort: float

        @with_tree
        def perform(self) -> Any:
            raise NotImplementedError()

        def to_sql(self) -> Base:
            raise NotImplementedError()

        def insert(self, session: sqlalchemy.orm.session.Session, *args, **kwargs) -> Base:
            raise NotImplementedError()

    def __init__(self, grippers: List[str], object_designator_description: ObjectDesignatorDescription,
                 efforts: List[float], resolver=None):
        super().__init__(resolver)
        self.grippers: List[str] = grippers
        self.object_designator_description: ObjectDesignatorDescription = object_designator_description
        self.efforts: List[float] = efforts

    def ground(self) -> Action:
        return self.Action(self.grippers[0], self.object_designator_description.ground(), self.efforts[0])


class ParkArmsAction(ActionDesignatorDescription):
    """
    Park the arms of the robot.
    """

    @dataclasses.dataclass
    class Action(ActionDesignatorDescription.Action):

        arm: Arms
        """
        Entry from the enum for which arm should be parked
        """

        @with_tree
        def perform(self) -> None:
            # create the keyword arguments
            kwargs = dict()

            # add park left arm if wanted
            if self.arm in [Arms.LEFT, Arms.BOTH]:
                kwargs["left_arm_config"] = "park"

            # add park right arm if wanted
            if self.arm in [Arms.RIGHT, Arms.BOTH]:
                kwargs["right_arm_config"] = "park"
            MoveArmJointsMotion(**kwargs).resolve().perform()

        def to_sql(self) -> ORMParkArmsAction:
            return ORMParkArmsAction(self.arm.name)

        def insert(self, session: sqlalchemy.orm.session.Session, **kwargs) -> ORMParkArmsAction:
            action = super().insert(session)
            session.add(action)
            session.commit()
            return action

    def __init__(self, arms: List[Arms], resolver=None):
        """
        Moves the arms in the pre-defined parking position. Arms are taken from pycram.enum.Arms

        :param arms: A list of possible arms, that could be used
        :param resolver: An optional resolver that returns a performable designator from the designator description
        """
        super().__init__(resolver)
        self.arms: List[Arms] = arms

    def ground(self) -> Action:
        """
        Default resolver that returns a performable designator with the first element of the list of possible arms

        :return: A performable designator
        """
        return self.Action(self.arms[0])


class PickUpAction(ActionDesignatorDescription):
    """
    Designator to let the robot pick up an object.
    """

    @dataclasses.dataclass
    class Action(ActionDesignatorDescription.Action):

        object_designator: ObjectDesignatorDescription.Object
        """
        Object designator describing the object that should be picked up
        """

        arm: str
        """
        The arm that should be used for pick up
        """

        grasp: str
        """
        The grasp that should be used. For example, 'left' or 'right'
        """

        object_at_execution: Optional[ObjectDesignatorDescription.Object] = dataclasses.field(init=False)
        """
        The object at the time this Action got created. It is used to be a static, information holding entity. It is
        not updated when the BulletWorld object is changed.
        """

        @with_tree
        def perform(self) -> None:
            self.object_at_execution = self.object_designator.data_copy()
            PickUpMotion(object_desig=self.object_designator, arm=self.arm, grasp=self.grasp).resolve().perform()

        def to_sql(self) -> ORMPickUpAction:
            return ORMPickUpAction(self.arm, self.grasp)

        def insert(self, session: sqlalchemy.orm.session.Session, **kwargs):
            action = super().insert(session)
            # try to create the object designator
            if self.object_at_execution:
                od = self.object_at_execution.insert(session, )
                action.object = od.id
            else:
                action.object = None

            session.add(action)
            session.commit()

            return action

    def __init__(self,
                 object_designator_description: Union[ObjectDesignatorDescription, ObjectDesignatorDescription.Object],
                 arms: List[str],
                 grasps: List[str], resolver=None):
        """
        Lets the robot pick up an object. The description needs an object designator describing the object that should be
        picked up, an arm that should be used as well as the grasp from which side the object should be picked up.

        :param object_designator_description: List of possible object designator
        :param arms: List of possible arms that could be used
        :param grasps: List of possible grasps for the object
        :param resolver: An optional resolver that returns a performable designator with elements from the lists of possible paramter
        """
<<<<<<< HEAD
        super().__init__(resolver)
        self.object_designator_description: ObjectDesignatorDescription = object_designator_description
=======
        super(PickUpAction, self).__init__(resolver)
        self.object_designator_description: Union[
            ObjectDesignatorDescription, ObjectDesignatorDescription.Object] = object_designator_description
>>>>>>> f1644627
        self.arms: List[str] = arms
        self.grasps: List[str] = grasps

    def ground(self) -> Action:
        """
        Default resolver, returns a performable designator with the first entries from the lists of possible parameter.

        :return: A performable designator
        """
        obj_desig = self.object_designator_description if isinstance(self.object_designator_description,
                                                                     ObjectDesignatorDescription.Object) else self.object_designator_description.resolve()

        return self.Action(obj_desig, self.arms[0], self.grasps[0])


class PlaceAction(ActionDesignatorDescription):
    """
    Places an Object at a position using an arm.
    """

    @dataclasses.dataclass
    class Action(ActionDesignatorDescription.Action):

        object_designator: ObjectDesignatorDescription.Object
        """
        Object designator describing the object that should be place
        """
        arm: str
        """
        Arm that is currently holding the object
        """
        target_location: Pose
        """
        Pose in the world at which the object should be placed
        """

        @with_tree
        def perform(self) -> None:
            PlaceMotion(object_desig=self.object_designator, arm=self.arm, target=self.target_location).resolve(). \
                perform()

        def to_sql(self) -> ORMPlaceAction:
            return ORMPlaceAction(self.arm)

        def insert(self, session, *args, **kwargs) -> ORMPlaceAction:
            action = super().insert(session)

            if self.object_designator:
                od = self.object_designator.insert(session, )
                action.object = od.id
            else:
                action.object = None

            if self.target_location:
                position = Position(*self.target_location.position_as_list())
                orientation = Quaternion(*self.target_location.orientation_as_list())
                session.add(position)
                session.add(orientation)
                session.commit()
                action.position = position.id
                action.orientation = orientation.id
            else:
                action.position = None
                action.orientation = None

            session.add(action)
            session.commit()
            return action

    def __init__(self, object_designator_description: Union[ObjectDesignatorDescription, ObjectDesignatorDescription.Object],
                 target_locations: List[Pose],
                 arms: List[str], resolver=None):
        """
        Create an Action Description to place an object

        :param object_designator_description: Description of object to place.
        :param target_locations: List of possible positions/orientations to place the object
        :param arms: List of possible arms to use
        :param resolver: Grounding method to resolve this designator
        """
<<<<<<< HEAD
        super().__init__(resolver)
        self.object_designator_description: ObjectDesignatorDescription = object_designator_description
=======
        super(PlaceAction, self).__init__(resolver)
        self.object_designator_description:  Union[ObjectDesignatorDescription, ObjectDesignatorDescription.Object] = object_designator_description
>>>>>>> f1644627
        self.target_locations: List[Pose] = target_locations
        self.arms: List[str] = arms

    def ground(self) -> Action:
        """
        Default resolver that returns a performable designator with the first entries from the list of possible entries.

        :return: A performable designator
        """
        obj_desig = self.object_designator_description if isinstance(self.object_designator_description,
                                                                     ObjectDesignatorDescription.Object) else self.object_designator_description.resolve()

        return self.Action(obj_desig, self.arms[0],
                           self.target_locations[0])


class NavigateAction(ActionDesignatorDescription):
    """
    Navigates the Robot to a position.
    """

    @dataclasses.dataclass
    class Action(ActionDesignatorDescription.Action):
        target_location: Pose
        """
        Location to which the robot should be navigated
        """

        @with_tree
        def perform(self) -> None:
            MoveMotion(self.target_location).resolve().perform()

        def to_sql(self) -> ORMNavigateAction:
            return ORMNavigateAction()

        def insert(self, session, *args, **kwargs) -> ORMNavigateAction:
            # initialize position and orientation
            position = Position(*self.target_location.position_as_list())
            orientation = Quaternion(*self.target_location.orientation_as_list())

            # add those to the database and get the primary keys
            session.add(position)
            session.add(orientation)
            session.commit()

            # create the navigate action orm object
            action = super().insert(session)

            # set foreign keys
            action.position = position.id
            action.orientation = orientation.id

            # add it to the db
            session.add(action)
            session.commit()

            return action

    def __init__(self, target_locations: List[Pose], resolver=None):
        """
        Navigates the robot to a location.

        :param target_locations: A list of possible target locations for the navigation.
        :param resolver: An alternative resolver that creates a performable designator from the list of possible parameter
        """
        super().__init__(resolver)
        self.target_locations: List[Pose] = target_locations

    def ground(self) -> Action:
        """
        Default resolver that returns a performable designator with the first entry of possible target locations.

        :return: A performable designator
        """
        return self.Action(self.target_locations[0])


class TransportAction(ActionDesignatorDescription):
    """
    Transports an object to a position using an arm
    """

    @dataclasses.dataclass
    class Action(ActionDesignatorDescription.Action):
        object_designator: ObjectDesignatorDescription.Object
        """
        Object designator describing the object that should be transported.
        """
        arm: str
        """
        Arm that should be used
        """
        target_location: Pose
        """
        Target Location to which the object should be transported
        """

        @with_tree
        def perform(self) -> None:
            robot_desig = BelieveObject(names=[robot_description.name])
            ParkArmsAction.Action(Arms.BOTH).perform()
            pickup_loc = CostmapLocation(target=self.object_designator, reachable_for=robot_desig.resolve(),
                                         reachable_arm=self.arm)
            # Tries to find a pick-up posotion for the robot that uses the given arm
            pickup_pose = None
            for pose in pickup_loc:
                if self.arm in pose.reachable_arms:
                    pickup_pose = pose
                    break
            if not pickup_pose:
                raise ObjectUnfetchable(
                    f"Found no pose for the robot to grasp the object: {self.object_designator} with arm: {self.arm}")

            NavigateAction([pickup_pose.pose]).resolve().perform()
            PickUpAction.Action(self.object_designator, self.arm, "front").perform()
            ParkArmsAction.Action(Arms.BOTH).perform()
            try:
                place_loc = CostmapLocation(target=self.target_location, reachable_for=robot_desig.resolve(),
                                            reachable_arm=self.arm).resolve()
            except StopIteration:
                raise ReachabilityFailure(
                    f"No location found from where the robot can reach the target location: {self.target_location}")
            NavigateAction([place_loc.pose]).resolve().perform()
            PlaceAction.Action(self.object_designator, self.arm, self.target_location).perform()
            ParkArmsAction.Action(Arms.BOTH).perform()

        def to_sql(self) -> Base:
            raise NotImplementedError()

        def insert(self, session: sqlalchemy.orm.session.Session, *args, **kwargs) -> Base:
            raise NotImplementedError()

    def __init__(self,
                 object_designator_description: Union[ObjectDesignatorDescription, ObjectDesignatorDescription.Object],
                 arms: List[str],
                 target_locations: List[Pose], resolver=None):
        """
        Designator representing a pick and place plan.

        :param object_designator_description: Object designator description or a specified Object designator that should be transported
        :param arms: A List of possible arms that could be used for transporting
        :param target_locations: A list of possible target locations for the object to be placed
        :param resolver: An alternative resolver that returns a performable designator for the list of possible parameter
        """
<<<<<<< HEAD
        super().__init__(resolver)
        self.object_designator_description: ObjectDesignatorDescription = object_designator_description
=======
        super(TransportAction, self).__init__(resolver)
        self.object_designator_description: Union[
            ObjectDesignatorDescription, ObjectDesignatorDescription.Object] = object_designator_description
>>>>>>> f1644627
        self.arms: List[str] = arms
        self.target_locations: List[Pose] = target_locations

    def ground(self) -> Action:
        """
        Default resolver that returns a performable designator with the first entries from the lists of possible parameter.

        :return: A performable designator
        """
        obj_desig = self.object_designator_description if isinstance(self.object_designator_description,
                                                                     ObjectDesignatorDescription.Object) else self.object_designator_description.resolve()
        return self.Action(obj_desig,
                           self.arms[0],
                           self.target_locations[0])


class LookAtAction(ActionDesignatorDescription):
    """
    Lets the robot look at a position.
    """

    @dataclasses.dataclass
    class Action(ActionDesignatorDescription.Action):
        target: Pose
        """
        Position at which the robot should look, given as 6D pose
        """

        @with_tree
        def perform(self) -> None:
            LookingMotion(target=self.target).resolve().perform()

        def to_sql(self) -> Base:
            raise NotImplementedError()

        def insert(self, session: sqlalchemy.orm.session.Session, *args, **kwargs) -> Base:
            raise NotImplementedError()

    def __init__(self, targets: List[Pose], resolver=None):
        """
        Moves the head of the robot such that it points towards the given target location.

        :param targets: A list of possible locations to look at
        :param resolver: An alternative resolver that returns a performable designator for a list of possible target locations
        """
        super().__init__(resolver)
        self.targets: List[Pose] = targets

    def ground(self) -> Action:
        """
        Default resolver that returns a performable designator with the first entry in the list of possible targets

        :return: A performable designator
        """
        return self.Action(self.targets[0])


class DetectAction(ActionDesignatorDescription):
    """
    Detects an object that fits the object description and returns an object designator describing the object.
    """

    @dataclasses.dataclass
    class Action(ActionDesignatorDescription.Action):
        object_designator: ObjectDesignatorDescription.Object
        """
        Object designator loosely describing the object, e.g. only type. 
        """

        @with_tree
        def perform(self) -> Any:
            return DetectingMotion(object_type=self.object_designator.type).resolve().perform()

        def to_sql(self) -> Base:
            raise NotImplementedError()

        def insert(self, session: sqlalchemy.orm.session.Session, *args, **kwargs) -> Base:
            raise NotImplementedError()

    def __init__(self, object_designator_description: ObjectDesignatorDescription, resolver=None):
        """
        Tries to detect an object in the field of view (FOV) of the robot.

        :param object_designator_description: Object designator describing the object
        :param resolver: An alternative resolver
        """
        super().__init__(resolver)
        self.object_designator_description: ObjectDesignatorDescription = object_designator_description

    def ground(self) -> Action:
        """
        Default resolver that returns a performable designator with the resolved object description.

        :return: A performable designator
        """
        return self.Action(self.object_designator_description.resolve())


class OpenAction(ActionDesignatorDescription):
    """
    Opens a container like object

    Can currently not be used
    """

    @dataclasses.dataclass
    class Action(ActionDesignatorDescription.Action):
        object_designator: ObjectPart.Object
        """
        Object designator describing the object that should be opened
        """
        arm: str
        """
        Arm that should be used for opening the container
        """

        @with_tree
        def perform(self) -> Any:
            GraspingAction.Action(self.arm, self.object_designator).perform()
            OpeningMotion(self.object_designator, self.arm).resolve().perform()

            MoveGripperMotion("open", self.arm, allow_gripper_collision=True).resolve().perform()

        def to_sql(self) -> Base:
            raise NotImplementedError()

        def insert(self, session: sqlalchemy.orm.session.Session, *args, **kwargs) -> Base:
            raise NotImplementedError()

    def __init__(self, object_designator_description: ObjectPart, arms: List[str], resolver=None):
        """
        Moves the arm of the robot to open a container.

        :param object_designator_description: Object designator describing the handle that should be used to open
        :param arms: A list of possible arms that should be used
        :param resolver: A alternative resolver that returns a performable designator for the lists of possible parameter.
        """
        super().__init__(resolver)
        self.object_designator_description: ObjectPart = object_designator_description
        self.arms: List[str] = arms

    def ground(self) -> Action:
        """
        Default resolver that returns a performable designator with the resolved object description and the first entries
        from the lists of possible parameter.

        :return: A performable designator
        """
        return self.Action(self.object_designator_description.resolve(), self.arms[0])


class CloseAction(ActionDesignatorDescription):
    """
    Closes a container like object.

    Can currently not be used
    """

    @dataclasses.dataclass
    class Action(ActionDesignatorDescription.Action):
        object_designator: ObjectPart.Object
        """
        Object designator describing the object that should be closed
        """
        arm: str
        """
        Arm that should be used for closing
        """

        def perform(self) -> Any:
            GraspingAction.Action(self.arm, self.object_designator).perform()
            ClosingMotion(self.object_designator, self.arm).resolve().perform()

            MoveGripperMotion("open", self.arm, allow_gripper_collision=True).resolve().perform()

        def to_sql(self) -> Base:
            raise NotImplementedError()

        def insert(self, session: sqlalchemy.orm.session.Session, *args, **kwargs) -> Base:
            raise NotImplementedError()

    def __init__(self, object_designator_description: ObjectPart, arms: List[str],
                 resolver=None):
        """
        Attempts to close an open container

        :param object_designator_description: Object designator description of the handle that should be used
        :param arms: A list of possible arms to use
        :param resolver: An alternative resolver that returns a performable designator for the list of possible parameter
        """
        super().__init__(resolver)
        self.object_designator_description: ObjectPart = object_designator_description
        self.arms: List[str] = arms

    def ground(self) -> Action:
        """
        Default resolver that returns a performable designator with the resolved object designator and the first entry from
        the list of possible arms.

        :return: A performable designator
        """
        return self.Action(self.object_designator_description.resolve(), self.arms[0])


class GraspingAction(ActionDesignatorDescription):
    """
    Grasps an object described by the given Object Designator description
    """
    @dataclasses.dataclass
    class Action(ActionDesignatorDescription.Action):
        arm: str
        """
        The arm that should be used to grasp
        """
        object_desig: Union[ObjectDesignatorDescription.Object, ObjectPart.Object]
        """
        Object Designator for the object that should be grasped
        """

        def perform(self) -> Any:
            if isinstance(self.object_desig, ObjectPart.Object):
                object_pose = self.object_desig.part_pose
            else:
                object_pose = self.object_desig.bullet_world_object.get_pose()
            lt = LocalTransformer()
            gripper_name = robot_description.get_tool_frame(self.arm)

            object_pose_in_gripper = lt.transform_pose(object_pose,
                                                       BulletWorld.robot.get_link_tf_frame(gripper_name))

            pre_grasp = object_pose_in_gripper.copy()
            pre_grasp.pose.position.x -= 0.1

            MoveTCPMotion(pre_grasp, self.arm).resolve().perform()
            MoveGripperMotion("open", self.arm).resolve().perform()

            MoveTCPMotion(object_pose, self.arm, allow_gripper_collision=True).resolve().perform()
            MoveGripperMotion("close", self.arm, allow_gripper_collision=True).resolve().perform()

        def to_sql(self) -> ORMAction:
            raise NotImplementedError

        def insert(self, session: sqlalchemy.orm.session.Session, *args, **kwargs) -> ORMAction:
            raise NotImplementedError

    def __init__(self, arms: List[str], object_description: Union[ObjectDesignatorDescription, ObjectPart],
                 resolver: Callable = None):
        """
        Will try to grasp the object described by the given description. Grasping is done by moving into a pre grasp
        position 10 cm before the object, opening the gripper, moving to the object and then closing the gripper.

        :param arms: List of Arms that should be used for grasping
        :param object_description: Description of the object that should be grasped
        :param resolver: An alternative resolver to get a specified designator from the designator description
        """
        super().__init__(resolver)
        self.arms: List[str] = arms
        self.object_description: ObjectDesignatorDescription = object_description

    def ground(self) -> Action:
        """
        Default resolver that takes the first element from the list of arms and the first solution for the object
        designator description ond returns it.

        :return: A performable action designator that contains specific arguments
        """
        return self.Action(self.arms[0], self.object_description.resolve())<|MERGE_RESOLUTION|>--- conflicted
+++ resolved
@@ -328,14 +328,9 @@
         :param grasps: List of possible grasps for the object
         :param resolver: An optional resolver that returns a performable designator with elements from the lists of possible paramter
         """
-<<<<<<< HEAD
-        super().__init__(resolver)
-        self.object_designator_description: ObjectDesignatorDescription = object_designator_description
-=======
-        super(PickUpAction, self).__init__(resolver)
+        super().__init__(resolver)
         self.object_designator_description: Union[
             ObjectDesignatorDescription, ObjectDesignatorDescription.Object] = object_designator_description
->>>>>>> f1644627
         self.arms: List[str] = arms
         self.grasps: List[str] = grasps
 
@@ -416,13 +411,8 @@
         :param arms: List of possible arms to use
         :param resolver: Grounding method to resolve this designator
         """
-<<<<<<< HEAD
-        super().__init__(resolver)
-        self.object_designator_description: ObjectDesignatorDescription = object_designator_description
-=======
-        super(PlaceAction, self).__init__(resolver)
+        super().__init__(resolver)
         self.object_designator_description:  Union[ObjectDesignatorDescription, ObjectDesignatorDescription.Object] = object_designator_description
->>>>>>> f1644627
         self.target_locations: List[Pose] = target_locations
         self.arms: List[str] = arms
 
@@ -567,14 +557,9 @@
         :param target_locations: A list of possible target locations for the object to be placed
         :param resolver: An alternative resolver that returns a performable designator for the list of possible parameter
         """
-<<<<<<< HEAD
-        super().__init__(resolver)
-        self.object_designator_description: ObjectDesignatorDescription = object_designator_description
-=======
-        super(TransportAction, self).__init__(resolver)
+        super().__init__(resolver)
         self.object_designator_description: Union[
             ObjectDesignatorDescription, ObjectDesignatorDescription.Object] = object_designator_description
->>>>>>> f1644627
         self.arms: List[str] = arms
         self.target_locations: List[Pose] = target_locations
 
