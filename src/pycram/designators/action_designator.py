# used for delayed evaluation of typing until python 3.11 becomes mainstream
from __future__ import annotations

import abc
import inspect
import itertools
import math
from dataclasses import dataclass, field

import numpy as np
import sqlalchemy
from owlready2 import Thing
from sqlalchemy.orm import Session
from tf import transformations
from typing_extensions import List, Union, Callable, Optional, Type

from .location_designator import CostmapLocation
from .motion_designator import MoveJointsMotion, MoveGripperMotion, MoveArmJointsMotion, MoveTCPMotion, MoveMotion, \
    LookingMotion, DetectingMotion, OpeningMotion, ClosingMotion, PointingMotion, HeadFollowMotion, TalkingMotion
from .object_designator import ObjectDesignatorDescription, BelieveObject, ObjectPart
from ..datastructures.enums import Arms, Grasp, GripperState
from ..datastructures.pose import Pose
from ..datastructures.world import World
from ..designator import ActionDesignatorDescription
from ..failures import ObjectUnfetchable, ReachabilityFailure, SensorMonitoringCondition
from ..helper import multiply_quaternions
from ..language import Monitor
from ..local_transformer import LocalTransformer
from ..luca_helper import adjust_grasp_for_object_rotation, calculate_object_faces
from ..ontology.ontology import OntologyConceptHolder
from ..orm.action_designator import Action as ORMAction
from ..orm.action_designator import (ParkArmsAction as ORMParkArmsAction, NavigateAction as ORMNavigateAction,
                                     PickUpAction as ORMPickUpAction, PlaceAction as ORMPlaceAction,
                                     MoveTorsoAction as ORMMoveTorsoAction, SetGripperAction as ORMSetGripperAction,
                                     LookAtAction as ORMLookAtAction, DetectAction as ORMDetectAction,
                                     TransportAction as ORMTransportAction, OpenAction as ORMOpenAction,
                                     CloseAction as ORMCloseAction, GraspingAction as ORMGraspingAction, Action,
                                     FaceAtAction as ORMFaceAtAction)
from ..orm.base import Pose as ORMPose
from ..orm.object_designator import Object as ORMObject
from ..robot_description import RobotDescription
from ..ros.logging import logwarn
from ..ros_utils.force_torque_sensor import ForceTorqueSensor
from ..tasktree import with_tree
from ..utils import axis_angle_to_quaternion


class MoveTorsoAction(ActionDesignatorDescription):
    """
    Action Designator for Moving the torso of the robot up and down
    """

    def __init__(self, positions: List[float], resolver=None,
                 ontology_concept_holders: Optional[List[OntologyConceptHolder]] = None):
        """
        Create a designator description to move the torso of the robot up and down.

        :param positions: List of possible positions of the robots torso, possible position is a float of height in metres
        :param resolver: An optional specialized_designators that returns a performable designator for a designator description.
        :param ontology_concept_holders: A list of ontology concepts that the action is categorized as or associated with
        """
        super().__init__(resolver, ontology_concept_holders)
        self.positions: List[float] = positions

        if self.soma:
            self.init_ontology_concepts({"move_torso": self.soma.MoveTorso})

    def ground(self) -> MoveTorsoActionPerformable:
        """
        Creates a performable action designator with the first element from the list of possible torso heights.

        :return: A performable action designator
        """
        return MoveTorsoActionPerformable(self.positions[0])

    def __iter__(self):
        """
        Iterates over all possible values for this designator and returns a performable action designator with the value.

        :return: A performable action designator
        """
        for position in self.positions:
            yield MoveTorsoActionPerformable(position)


class SetGripperAction(ActionDesignatorDescription):
    """
    Set the gripper state of the robot
    """

    def __init__(self, grippers: List[Arms], motions: List[GripperState], resolver=None,
                 ontology_concept_holders: Optional[List[Thing]] = None):
        """
        Sets the gripper state, the desired state is given with the motion. Motion can either be 'open' or 'close'.

        :param grippers: A list of possible grippers
        :param motions: A list of possible motions
        :param resolver: An alternative specialized_designators that returns a performable designator for a designator description
        :param ontology_concept_holders: A list of ontology concepts that the action is categorized as or associated with
        """
        super().__init__(resolver, ontology_concept_holders)
        self.grippers: List[GripperState] = grippers
        self.motions: List[Arms] = motions

        if self.soma:
            self.init_ontology_concepts({"setting_gripper": self.soma.SettingGripper})

    def ground(self) -> SetGripperActionPerformable:
        """
        Default specialized_designators that returns a performable designator with the first element in the grippers and motions list.

        :return: A performable designator
        """
        return SetGripperActionPerformable(self.grippers[0], self.motions[0])

    def __iter__(self):
        """
        Iterates over all possible combinations of grippers and motions

        :return: A performable designator with a combination of gripper and motion
        """
        for parameter_combination in itertools.product(self.grippers, self.motions):
            yield SetGripperActionPerformable(*parameter_combination)


class ReleaseAction(ActionDesignatorDescription):
    """
    Releases an Object from the robot.

    Note: This action can not be used yet.
    """

    def __init__(self, grippers: List[Arms], object_designator_description: ObjectDesignatorDescription,
                 resolver=None, ontology_concept_holders: Optional[List[Thing]] = None):
        super().__init__(resolver, ontology_concept_holders)
        self.grippers: List[Arms] = grippers
        self.object_designator_description = object_designator_description

        if self.soma:
            self.init_ontology_concepts({"releasing": self.soma.Releasing})

    def ground(self) -> ReleaseActionPerformable:
        return ReleaseActionPerformable(self.grippers[0], self.object_designator_description.ground())


class GripAction(ActionDesignatorDescription):
    """
    Grip an object with the robot.

    :ivar grippers: The grippers to consider
    :ivar object_designator_description: The description of objects to consider
    :ivar efforts: The efforts to consider

    Note: This action can not be used yet.
    """

    def __init__(self, grippers: List[Arms], object_designator_description: ObjectDesignatorDescription,
                 efforts: List[float], resolver=None, ontology_concept_holders: Optional[List[Thing]] = None):
        super().__init__(resolver, ontology_concept_holders)
        self.grippers: List[Arms] = grippers
        self.object_designator_description: ObjectDesignatorDescription = object_designator_description
        self.efforts: List[float] = efforts

        if self.soma:
            self.init_ontology_concepts({"holding": self.soma.Holding})

    def ground(self) -> GripActionPerformable:
        return GripActionPerformable(self.grippers[0], self.object_designator_description.ground(), self.efforts[0])


class ParkArmsAction(ActionDesignatorDescription):
    """
    Park the arms of the robot.
    """

    def __init__(self, arms: List[Arms], resolver=None,
                 ontology_concept_holders: Optional[List[Thing]] = None):
        """
        Moves the arms in the pre-defined parking position. Arms are taken from pycram.enum.Arms

        :param arms: A list of possible arms, that could be used
        :param resolver: An optional specialized_designators that returns a performable designator from the designator description
        :param ontology_concept_holders: A list of ontology concepts that the action is categorized as or associated with
        """
        super().__init__(resolver, ontology_concept_holders)
        self.arms: List[Arms] = arms

        if self.soma:
            self.init_ontology_concepts({"parking_arms": self.soma.ParkingArms})

    def ground(self) -> ParkArmsActionPerformable:
        """
        Default specialized_designators that returns a performable designator with the first element of the list of possible arms

        :return: A performable designator
        """
        return ParkArmsActionPerformable(self.arms[0])


class PickUpAction(ActionDesignatorDescription):
    """
    Designator to let the robot pick up an object.
    """

    def __init__(self,
                 object_designator_description: Union[ObjectDesignatorDescription, ObjectDesignatorDescription.Object],
                 arms: List[Arms], grasps: List[Grasp], resolver=None,
                 ontology_concept_holders: Optional[List[Thing]] = None):
        """
        Lets the robot pick up an object. The description needs an object designator describing the object that should be
        picked up, an arm that should be used as well as the grasp from which side the object should be picked up.

        :param object_designator_description: List of possible object designator
        :param arms: List of possible arms that could be used
        :param grasps: List of possible grasps for the object
        :param resolver: An optional specialized_designators that returns a performable designator with elements from the lists of possible paramter
        :param ontology_concept_holders: A list of ontology concepts that the action is categorized as or associated with
        """
        super().__init__(resolver, ontology_concept_holders)
        self.object_designator_description: Union[
            ObjectDesignatorDescription, ObjectDesignatorDescription.Object] = object_designator_description
        self.arms: List[Arms] = arms
        self.grasps: List[Grasp] = grasps

        if self.soma:
            self.init_ontology_concepts({"picking_up": self.soma.PickingUp})

    def ground(self) -> PickUpActionPerformable:
        """
        Default specialized_designators, returns a performable designator with the first entries from the lists of possible parameter.

        :return: A performable designator
        """
        if isinstance(self.object_designator_description, ObjectDesignatorDescription.Object):
            obj_desig = self.object_designator_description
        else:
            obj_desig = self.object_designator_description.resolve()

        return PickUpActionPerformable(obj_desig, self.arms[0], self.grasps[0])


class PlaceAction(ActionDesignatorDescription):
    """
    Places an Object at a position using an arm.
    """

    def __init__(self,
                 object_designator_description: Union[ObjectDesignatorDescription, ObjectDesignatorDescription.Object],
                 target_locations: List[Pose], grasps: List[Grasp],
                 arms: List[Arms], resolver=None, ontology_concept_holders: Optional[List[Thing]] = None):
        """
        Create an Action Description to place an object

        :param object_designator_description: Description of object to place.
        :param target_locations: List of possible positions/orientations to place the object
        :param arms: List of possible arms to use
        :param resolver: Grounding method to resolve this designator
        :param ontology_concept_holders: A list of ontology concepts that the action is categorized as or associated with
        """
        super().__init__(resolver, ontology_concept_holders)
        self.object_designator_description: Union[
            ObjectDesignatorDescription, ObjectDesignatorDescription.Object] = object_designator_description
        self.target_locations: List[Pose] = target_locations
        if grasps:
            self.grasps: List[Grasp] = grasps
        self.arms: List[Arms] = arms

        if self.soma:
            self.init_ontology_concepts({"placing": self.soma.Placing})

    def ground(self) -> PlaceActionPerformable:
        """
        Default specialized_designators that returns a performable designator with the first entries from the list of possible entries.

        :return: A performable designator
        """
        obj_desig = self.object_designator_description if isinstance(self.object_designator_description,
                                                                     ObjectDesignatorDescription.Object) else self.object_designator_description.resolve()

        return PlaceActionPerformable(obj_desig, self.arms[0], self.grasps[0], self.target_locations[0])


class NavigateAction(ActionDesignatorDescription):
    """
    Navigates the Robot to a position.
    """

    def __init__(self, target_locations: List[Pose], resolver=None,
                 ontology_concept_holders: Optional[List[Thing]] = None):
        """
        Navigates the robot to a location.

        :param target_locations: A list of possible target locations for the navigation.
        :param resolver: An alternative specialized_designators that creates a performable designator from the list of possible parameter
        :param ontology_concept_holders: A list of ontology concepts that the action is categorized as or associated with
        """
        super().__init__(resolver, ontology_concept_holders)
        self.target_locations: List[Pose] = target_locations

        if self.soma:
            self.init_ontology_concepts({"navigating": self.soma.Navigating})

    def ground(self) -> NavigateActionPerformable:
        """
        Default specialized_designators that returns a performable designator with the first entry of possible target locations.

        :return: A performable designator
        """
        return NavigateActionPerformable(self.target_locations[0])


class TransportAction(ActionDesignatorDescription):
    """
    Transports an object to a position using an arm
    """

    def __init__(self,
                 object_designator_description: Union[ObjectDesignatorDescription, ObjectDesignatorDescription.Object],
                 arms: List[Arms],
                 target_locations: List[Pose], resolver=None,
                 ontology_concept_holders: Optional[List[Thing]] = None):
        """
        Designator representing a pick and place plan.

        :param object_designator_description: Object designator description or a specified Object designator that should be transported
        :param arms: A List of possible arms that could be used for transporting
        :param target_locations: A list of possible target locations for the object to be placed
        :param resolver: An alternative specialized_designators that returns a performable designator for the list of possible parameter
        :param ontology_concept_holders: A list of ontology concepts that the action is categorized as or associated with
        """
        super().__init__(resolver, ontology_concept_holders)
        self.object_designator_description: Union[
            ObjectDesignatorDescription, ObjectDesignatorDescription.Object] = object_designator_description
        self.arms: List[Arms] = arms
        self.target_locations: List[Pose] = target_locations

        if self.soma:
            self.init_ontology_concepts({"transporting": self.soma.Transporting})

    def ground(self) -> TransportActionPerformable:
        """
        Default specialized_designators that returns a performable designator with the first entries from the lists of possible parameter.

        :return: A performable designator
        """
        obj_desig = self.object_designator_description \
            if isinstance(self.object_designator_description, ObjectDesignatorDescription.Object) \
            else self.object_designator_description.resolve()

        return TransportActionPerformable(obj_desig, self.arms[0], self.target_locations[0])


class LookAtAction(ActionDesignatorDescription):
    """
    Lets the robot look at a position.
    """

    def __init__(self, targets: List[Pose], resolver=None,
                 ontology_concept_holders: Optional[List[Thing]] = None):
        """
        Moves the head of the robot such that it points towards the given target location.

        :param targets: A list of possible locations to look at
        :param resolver: An alternative specialized_designators that returns a performable designator for a list of possible target locations
        :param ontology_concept_holders: A list of ontology concepts that the action is categorized as or associated with
        """
        super().__init__(resolver, ontology_concept_holders)
        self.targets: List[Pose] = targets

        if self.soma:
            self.init_ontology_concepts({"looking_at": self.soma.LookingAt})

    def ground(self) -> LookAtActionPerformable:
        """
        Default specialized_designators that returns a performable designator with the first entry in the list of possible targets

        :return: A performable designator
        """
        return LookAtActionPerformable(self.targets[0])


class DetectAction(ActionDesignatorDescription):
    """
    Detects an object that fits the object description and returns an object designator describing the object.
    """

    def __init__(self, object_designator_description: Optional[ObjectDesignatorDescription] = None, technique: str = "all",
                 resolver=None,
                 ontology_concept_holders: Optional[List[Thing]] = None):
        """
        Tries to detect an object in the field of view (FOV) of the robot.

        :param object_designator_description: Object designator describing the object
        :param resolver: An alternative specialized_designators
        :param ontology_concept_holders: A list of ontology concepts that the action is categorized as or associated with
        """
        super().__init__(resolver, ontology_concept_holders)
        self.object_designator_description: Optional[ObjectDesignatorDescription] = object_designator_description
        self.technique: Optional[str] = technique

        if not object_designator_description:
            obj_des = ObjectDesignatorDescription()
            self.object_designator_description = obj_des

        if self.soma:
            self.init_ontology_concepts({"looking_for": self.soma.LookingFor,
                                         "checking_object_presence": self.soma.CheckingObjectPresence})

    def ground(self) -> DetectActionPerformable:
        """
        Default specialized_designators that returns a performable designator with the resolved object description.

        :return: A performable designator
        """

        return DetectActionPerformable(technique=self.technique, object_designator = self.object_designator_description.resolve())



class OpenAction(ActionDesignatorDescription):
    """
    Opens a container like object

    Can currently not be used
    """

    def __init__(self, object_designator_description: ObjectPart, arms: List[Arms], resolver=None,
                 ontology_concept_holders: Optional[List[Thing]] = None):
        """
        Moves the arm of the robot to open a container.

        :param object_designator_description: Object designator describing the handle that should be used to open
        :param arms: A list of possible arms that should be used
        :param resolver: A alternative specialized_designators that returns a performable designator for the lists of possible parameter.
        :param ontology_concept_holders: A list of ontology concepts that the action is categorized as or associated with
        """
        super().__init__(resolver, ontology_concept_holders)
        self.object_designator_description: ObjectPart = object_designator_description
        self.arms: List[Arms] = arms

        if self.soma:
            self.init_ontology_concepts({"opening": self.soma.Opening})

    def ground(self) -> OpenActionPerformable:
        """
        Default specialized_designators that returns a performable designator with the resolved object description and the first entries
        from the lists of possible parameter.

        :return: A performable designator
        """
        return OpenActionPerformable(self.object_designator_description.resolve(), self.arms[0])


class CloseAction(ActionDesignatorDescription):
    """
    Closes a container like object.

    Can currently not be used
    """

    def __init__(self, object_designator_description: ObjectPart, arms: List[Arms],
                 resolver=None, ontology_concept_holders: Optional[List[Thing]] = None):
        """
        Attempts to close an open container

        :param object_designator_description: Object designator description of the handle that should be used
        :param arms: A list of possible arms to use
        :param resolver: An alternative specialized_designators that returns a performable designator for the list of possible parameter
        :param ontology_concept_holders: A list of ontology concepts that the action is categorized as or associated with
        """
        super().__init__(resolver, ontology_concept_holders)
        self.object_designator_description: ObjectPart = object_designator_description
        self.arms: List[Arms] = arms

        if self.soma:
            self.init_ontology_concepts({"closing": self.soma.Closing})

    def ground(self) -> CloseActionPerformable:
        """
        Default specialized_designators that returns a performable designator with the resolved object designator and the first entry from
        the list of possible arms.

        :return: A performable designator
        """
        return CloseActionPerformable(self.object_designator_description.resolve(), self.arms[0])


class GraspingAction(ActionDesignatorDescription):
    """
    Grasps an object described by the given Object Designator description
    """

    def __init__(self, arms: List[Arms], object_description: Union[ObjectDesignatorDescription, ObjectPart],
                 resolver: Callable = None, ontology_concept_holders: Optional[List[Thing]] = None):
        """
        Will try to grasp the object described by the given description. Grasping is done by moving into a pre grasp
        position 10 cm before the object, opening the gripper, moving to the object and then closing the gripper.

        :param arms: List of Arms that should be used for grasping
        :param object_description: Description of the object that should be grasped
        :param resolver: An alternative specialized_designators to get a specified designator from the designator description
        :param ontology_concept_holders: A list of ontology concepts that the action is categorized as or associated with
        """
        super().__init__(resolver, ontology_concept_holders)
        self.arms: List[Arms] = arms
        self.object_description: ObjectDesignatorDescription = object_description

        if self.soma:
            self.init_ontology_concepts({"grasping": self.soma.Grasping})

    def ground(self) -> GraspingActionPerformable:
        """
        Default specialized_designators that takes the first element from the list of arms and the first solution for the object
        designator description ond returns it.

        :return: A performable action designator that contains specific arguments
        """
        return GraspingActionPerformable(self.arms[0], self.object_description.resolve())


class HeadFollowAction(ActionDesignatorDescription):
    """
    Continuously move head to human closest to robot
    """

    def __init__(self, state: Optional[str], resolver=None, ontology_concept_holders: Optional[List[Thing]] = None):
        """
        :param state: defines if the robot should start/stop looking at human
        :param resolver: An optional resolver that returns a performable designator from the designator description
        :param ontology_concept_holders: A list of ontology concepts that the action is categorized as or associated with
        """
        super().__init__(resolver, ontology_concept_holders)
        self.state: Optional[str] = state

        if self.soma:
            self.init_ontology_concepts({"headfollow": self.soma.Headfollow})

    def ground(self) -> HeadFollowActionPerformable:
        """
        Default specialized_designators that returns a performable designator with the first entry
        in the list of possible targets

        :return: A performable designator
        """
        return HeadFollowActionPerformable(self.state)


class PointingAction(ActionDesignatorDescription):
    """
    Point to Pose
    """

    def __init__(self, x_coordinate: float, y_coordinate: float, z_coordinate: float, resolver=None,
                 ontology_concept_holders: Optional[List[Thing]] = None):
        """
        Lets the robot pour based on the given parameter.
        :param x_coordinate: x coordinate where the robot points to (in map frame)
        :param y_coordinate: y coordinate where the robot points to (in map frame)
        :param z_coordinate: z coordinate where the robot points to (in map frame)
        :param resolver: An alternative resolver
        """
        super().__init__(resolver, ontology_concept_holders)
        self.x_coordinate = x_coordinate
        self.y_coordinate = y_coordinate
        self.z_coordinate = z_coordinate

        if self.soma:
            self.init_ontology_concepts({"pointing": self.soma.Headfollow})

    def ground(self) -> PointingActionPerformable:
        """
        Default specialized_designators that returns a performable designator with the first entry
        in the list of possible targets

        :return: A performable designator
        """
        return PointingActionPerformable(self.x_coordinate, self.y_coordinate, self.z_coordinate)


class PouringAction(ActionDesignatorDescription):
    """
    Designator to let the robot perform a pouring action.
    """

    target_location: Pose
    """
    The Pose the robot should pour into.
    """

    arm: Arms
    """
    The arm that should be used for pouring.
    """

    direction: str
    """
    The direction that should be used for pouring. For example, 'left' or 'right'.
    """

    angle: float
    """
    the angle to move the gripper to.
    """

    def __init__(self, target_locations: List[Pose], arms: List[Arms], directions: List[str], angles: List[float],
                 resolver=None):
        """
        :param target_locations: List of possible target locations to be poured into
        :param arms: List of possible arms that could be used
        :param directions: List of possible directions for the pouring direction
        :param angles: List of possible angles that the gripper tilts to
        :param resolver: An optional resolver that returns a performable designator with elements from the lists of
                         possible paramter
        """
        super().__init__(resolver)
        self.target_locations: List[Pose] = target_locations
        self.arms: List[Arms] = arms
        self.directions: List[str] = directions
        self.angels: List[float] = angles

    def ground(self) -> PouringActionPerformable:
        """
        Default resolver that returns a performable designator with the first entries from the lists of possible
        parameter.
        :return: A performable designator
        """
        return PouringActionPerformable(self.target_locations[0], self.arms[0], self.directions[0], self.angels[0])


class MixingAction(ActionDesignatorDescription):
    """
    Designator to let the robot perform a mixing action.
    """

    object_designator: ObjectDesignatorDescription.Object
    """
    Object designator describing the object that should be mixed.
    """

    object_tool_designator: ObjectDesignatorDescription.Object
    """
    Object designator describing the mixing tool.
    """

    arm: Arms
    """
    The arm that should be used for mixing.
    """

    grasp: Grasp
    """
    The grasp that should be used for mixing. For example, 'left' or 'right'.
    """

    object_at_execution: Optional[ObjectDesignatorDescription.Object] = field(init=False)
    """
    The object at the time this Action got created. It is used to be a static, information holding entity. It is
    not updated when the BulletWorld object is changed.
    """
    def insert(self, session: sqlalchemy.orm.session.Session, **kwargs):
        """
        Insert the mixing action into the database session.
        """
        action = super().insert(session)
        # Additional logic for inserting mixing action data goes here
        session.add(action)
        session.commit()

        return action

    def __init__(self, object_designator_description: ObjectDesignatorDescription,
                 object_tool_designator_description: ObjectDesignatorDescription, arms: List[Arms], grasps: List[Grasp],
                 resolver=None):
        """
        Initialize the MixingAction with object and tool designators, arms, and grasps.
        :param object_designator_description: Object designator for the object to be mixed.
        :param object_tool_designator_description: Object designator for the mixing tool.
        :param arms: List of possible arms that could be used.
        :param grasps: List of possible grasps for the mixing action.
        :param resolver: An optional resolver for dynamic parameter selection.
        """
        super(MixingAction, self).__init__(resolver)
        self.object_designator_description: ObjectDesignatorDescription = object_designator_description
        self.object_tool_designator_description: ObjectDesignatorDescription = object_tool_designator_description
        self.arms: List[Arms] = arms
        self.grasps: List[Grasp] = grasps

    def ground(self) -> MixingActionPerformable:
        """
        Default resolver, returns a performable designator with the first entries from the lists of possible parameter.
        :return: A performable designator
        """
        return MixingActionPerformable(self.object_designator_description.ground(),
                                       self.object_tool_designator_description.ground(), self.arms[0], self.grasps[0])


class PlaceGivenObjectAction(ActionDesignatorDescription):
    """
       A class representing a designator for a place action of human given objects, allowing a robot to place a
     human given object, that could not be picked up or were not found in the FOV.
    This class encapsulates the details of the place action of human given objects, including the type of the object to
    be placed, the arm to be used, the target_location to place the object and the grasp type. It defines the sequence
    of operations for the robot to execute the place action of human given object, such as moving the arm holding the
    object to the target_location, opening the gripper, and lifting the arm.
    """
    object_type: str
    """
    Object type describing the object that should be placed
    """

    arm: Arms
    """
    Arm that is currently holding the object
    """

    target_location: Pose
    """
    Pose in the world at which the object should be placed
    """

    grasp: Grasp
    """
    Grasp that defines how to place the given object
    """

    on_table: Optional[bool]
    """
    When placing a plate needed to differentiate between placing in a dishwasher and placing on the table. 
    Default is placing on a table.
    """

    def __init__(self,
                 object_types: List[str], arms: List[Arms], target_locations: List[Pose], grasps: List[Grasp],
                 on_table: Optional[bool] = True, resolver=None):
        """
        Lets the robot place a human given object. The description needs an object type describing the object that
        should be placed, an arm that should be used as well as the target location where the object should be placed
        and the needed grasping movement.
        :param object_types: List of possible object types
        :param arms: List of possible arms that could be used
        :param target_locations: List of possible target locations for the object to be placed
        :param grasps: List of possible grasps for the object
        :param resolver: An optional resolver that returns a performable designator with elements from the lists of
                         possible paramter
        """
        super().__init__(resolver)
        self.object_types: List[str] = object_types
        self.arms: List[Arms] = arms
        self.grasps: List[Grasp] = grasps
        self.target_locations: List[Pose] = target_locations
        self.on_table: bool = on_table

    def ground(self) -> PlaceGivenObjectPerformable:
        """
        Default resolver that returns a performable designator with the first entries from the lists of possible
        parameter.
        :return: A performable designator
        """
        return PlaceGivenObjectPerformable(self.object_types[0], self.arms[0], self.target_locations[0], self.grasps[0], self.on_table)

# ----------------------------------------------------------------------------
# ---------------- Performables ----------------------------------------------
# ----------------------------------------------------------------------------


@dataclass
class ActionAbstract(ActionDesignatorDescription.Action, abc.ABC):
    """Base class for performable performables."""
    orm_class: Type[ORMAction] = field(init=False, default=None)
    """
    The ORM class that is used to insert this action into the database. Must be overwritten by every action in order to
    be able to insert the action into the database.
    """

    @abc.abstractmethod
    def perform(self) -> None:
        """
        Perform the action.

        Will be overwritten by each action.
        """
        pass

    def to_sql(self) -> Action:
        """
        Convert this action to its ORM equivalent.

        Needs to be overwritten by an action if it didn't overwrite the orm_class attribute with its ORM equivalent.

        :return: An instance of the ORM equivalent of the action with the parameters set
        """
        # get all class parameters
        class_variables = {key: value for key, value in vars(self).items()
                           if key in inspect.getfullargspec(self.__init__).args}

        # get all orm class parameters
        orm_class_variables = inspect.getfullargspec(self.orm_class.__init__).args

        # list of parameters that will be passed to the ORM class. If the name does not match the orm_class equivalent
        # or if it is a type that needs to be inserted into the session manually, it will not be added to the list
        parameters = [value for key, value in class_variables.items() if key in orm_class_variables
                      and not isinstance(value, (ObjectDesignatorDescription.Object, Pose))]

        return self.orm_class(*parameters)

    def insert(self, session: Session, **kwargs) -> Action:
        """
        Insert this action into the database.

        Needs to be overwritten by an action if the action has attributes that do not exist in the orm class
        equivalent. In that case, the attributes need to be inserted into the session manually.

        :param session: Session with a database that is used to add and commit the objects
        :param kwargs: Possible extra keyword arguments
        :return: The completely instanced ORM action that was inserted into the database
        """

        action = super().insert(session)

        # get all class parameters
        class_variables = {key: value for key, value in vars(self).items()
                           if key in inspect.getfullargspec(self.__init__).args}

        # get all orm class parameters
        orm_class_variables = inspect.getfullargspec(self.orm_class.__init__).args

        # loop through all class parameters and insert them into the session unless they are already added by the ORM
        for key, value in class_variables.items():
            if key not in orm_class_variables:
                variable = value.insert(session)
                if isinstance(variable, ORMObject):
                    action.object = variable
                elif isinstance(variable, ORMPose):
                    action.pose = variable
        session.add(action)

        return action


@dataclass
class MoveTorsoActionPerformable(ActionAbstract):
    """
    Move the torso of the robot up and down.
    """

    position: float
    """
    Target position of the torso joint
    """
    orm_class: Type[ActionAbstract] = field(init=False, default=ORMMoveTorsoAction)

    @with_tree
    def perform(self) -> None:
        MoveJointsMotion([RobotDescription.current_robot_description.torso_joint], [self.position]).perform()


@dataclass
class SetGripperActionPerformable(ActionAbstract):
    """
    Set the gripper state of the robot.
    """

    gripper: Arms
    """
    The gripper that should be set 
    """
    motion: GripperState
    """
    The motion that should be set on the gripper
    """
    orm_class: Type[ActionAbstract] = field(init=False, default=ORMSetGripperAction)

    @with_tree
    def perform(self) -> None:
        MoveGripperMotion(gripper=self.gripper, motion=self.motion).perform()


@dataclass
class ReleaseActionPerformable(ActionAbstract):
    """
    Releases an Object from the robot.

    Note: This action can not ve used yet.
    """

    gripper: Arms

    object_designator: ObjectDesignatorDescription.Object

    def perform(self) -> None:
        raise NotImplementedError


@dataclass
class GripActionPerformable(ActionAbstract):
    """
    Grip an object with the robot.

    Note: This action can not be used yet.
    """

    gripper: Arms
    object_designator: ObjectDesignatorDescription.Object
    effort: float

    @with_tree
    def perform(self) -> None:
        raise NotImplementedError()


@dataclass
class ParkArmsActionPerformable(ActionAbstract):
    """
    Park the arms of the robot.
    """

    arm: Arms
    """
    Entry from the enum for which arm should be parked
    """
    orm_class: Type[ActionAbstract] = field(init=False, default=ORMParkArmsAction)

    @with_tree
    def perform(self) -> None:
        # create the keyword arguments
        kwargs = dict()
        left_poses = None
        right_poses = None

        # add park left arm if wanted
        if self.arm in [Arms.LEFT, Arms.BOTH]:
            kwargs["left_arm_config"] = "park"
            left_poses = RobotDescription.current_robot_description.get_arm_chain(Arms.LEFT).get_static_joint_states(
                kwargs["left_arm_config"])

        # add park right arm if wanted
        if self.arm in [Arms.RIGHT, Arms.BOTH]:
            kwargs["right_arm_config"] = "park"
            right_poses = RobotDescription.current_robot_description.get_arm_chain(Arms.RIGHT).get_static_joint_states(
                kwargs["right_arm_config"])

        MoveArmJointsMotion(left_poses, right_poses).perform()


@dataclass
class PickUpActionPerformable(ActionAbstract):
    """
    Let the robot pick up an object.
    """

    object_designator: ObjectDesignatorDescription.Object
    """
    Object designator describing the object that should be picked up
    """

    arm: Arms
    """
    The arm that should be used for pick up
    """

    grasp: Grasp
    """
    The grasp that should be used. For example, 'left' or 'right'
    """

    object_at_execution: Optional[ObjectDesignatorDescription.Object] = field(init=False)
    """
    The object at the time this Action got created. It is used to be a static, information holding entity. It is
    not updated when the BulletWorld object is changed.
    """
    orm_class: Type[ActionAbstract] = field(init=False, default=ORMPickUpAction)

    def __post_init__(self):
        super(ActionAbstract, self).__post_init__()
        # Store the object's data copy at execution
        self.object_at_execution = self.object_designator.frozen_copy()

    @with_tree
    def perform(self) -> None:
        robot = World.robot
        object = self.object_designator.world_object
        oTm = object.get_pose()
        self.grasp = calculate_object_faces(self.object_designator)

        adjusted_grasp = adjust_grasp_for_object_rotation(oTm, self.grasp, self.arm)
        adjusted_oTm = oTm.copy()
        adjusted_oTm.set_orientation(adjusted_grasp)
        prepose = object.local_transformer.transform_pose(adjusted_oTm, "map")

        # Perform the motion with the prepose and open gripper
        World.current_world.add_vis_axis(prepose)
        MoveGripperMotion(motion=GripperState.OPEN, gripper=self.arm).perform()
        MoveTCPMotion(prepose, self.arm, allow_gripper_collision=True).perform()

        # Perform the motion with the adjusted pose -> actual grasp and close gripper
        World.current_world.add_vis_axis(adjusted_oTm)
        MoveTCPMotion(adjusted_oTm, self.arm, allow_gripper_collision=True).perform()
        adjusted_oTm.pose.position.z += 0.03
        MoveGripperMotion(motion=GripperState.CLOSE, gripper=self.arm).perform()
        tool_frame = RobotDescription.current_robot_description.get_arm_chain(self.arm).get_tool_frame()
        robot.attach(object, tool_frame)

        # Lift object
        World.current_world.add_vis_axis(adjusted_oTm)
        MoveTCPMotion(adjusted_oTm, self.arm, allow_gripper_collision=True).perform()

        # Remove the vis axis from the world
        World.current_world.remove_vis_axis()

    # TODO find a way to use object_at_execution instead of object_designator in the automatic orm mapping in ActionAbstract
    def to_sql(self) -> Action:
        return ORMPickUpAction(arm=self.arm, grasp=self.grasp)

    def insert(self, session: Session, **kwargs) -> Action:
        action = super(ActionAbstract, self).insert(session)
        action.object = self.object_at_execution.insert(session)

        session.add(action)
        return action


@dataclass
class PlaceActionPerformable(ActionAbstract):
    """
    Places an Object at a position using an arm.
    """

    object_designator: ObjectDesignatorDescription.Object
    """
    Object designator describing the object that should be place
    """
    arm: Arms
    """
    Arm that is currently holding the object
    """
    grasp: Grasp
    """
    Grasp that was used to pick up the object
    """
    target_location: Pose
    """
    Pose in the world at which the object should be placed
    """
    orm_class: Type[ActionAbstract] = field(init=False, default=ORMPlaceAction)

    @with_tree
    def perform(self) -> None:
        object_pose = self.object_designator.world_object.get_pose()
        local_tf = LocalTransformer()

        # Transformations such that the target position is the position of the object and not the tcp
        tcp_to_object = local_tf.transform_pose(object_pose,
                                                World.robot.get_link_tf_frame(
                                                    RobotDescription.current_robot_description.get_arm_chain(
                                                        self.arm).get_tool_frame()))
        target_diff = self.target_location.to_transform("target").inverse_times(
            tcp_to_object.to_transform("object")).to_pose()

        MoveTCPMotion(target_diff, self.arm).perform()
        MoveGripperMotion(GripperState.OPEN, self.arm).perform()
        World.robot.detach(self.object_designator.world_object)
        retract_pose = local_tf.transform_pose(target_diff, World.robot.get_link_tf_frame(
            RobotDescription.current_robot_description.get_arm_chain(self.arm).get_tool_frame()))
        retract_pose.position.x -= 0.07
        MoveTCPMotion(retract_pose, self.arm).perform()


@dataclass
class NavigateActionPerformable(ActionAbstract):
    """
    Navigates the Robot to a position.
    """

    target_location: Pose
    """
    Location to which the robot should be navigated
    """
    orm_class: Type[ActionAbstract] = field(init=False, default=ORMNavigateAction)

    @with_tree
    def perform(self) -> None:
        MoveMotion(self.target_location).perform()


@dataclass
class TransportActionPerformable(ActionAbstract):
    """
    Transports an object to a position using an arm
    """

    object_designator: ObjectDesignatorDescription.Object
    """
    Object designator describing the object that should be transported.
    """
    arm: Arms
    """
    Arm that should be used
    """
    target_location: Pose
    """
    Target Location to which the object should be transported
    """
    orm_class: Type[ActionAbstract] = field(init=False, default=ORMTransportAction)

    @with_tree
    def perform(self) -> None:
        robot_desig = BelieveObject(names=[RobotDescription.current_robot_description.name])
        ParkArmsActionPerformable(Arms.BOTH).perform()
        pickup_loc = CostmapLocation(target=self.object_designator, reachable_for=robot_desig.resolve(),
                                     reachable_arm=self.arm)
        # Tries to find a pick-up position for the robot that uses the given arm
        pickup_pose = None
        for pose in pickup_loc:
            if self.arm in pose.reachable_arms:
                pickup_pose = pose
                break
        if not pickup_pose:
            raise ObjectUnfetchable(
                f"Found no pose for the robot to grasp the object: {self.object_designator} with arm: {self.arm}")

        NavigateActionPerformable(pickup_pose.pose).perform()
        PickUpActionPerformable(self.object_designator, self.arm, Grasp.FRONT).perform()
        ParkArmsActionPerformable(Arms.BOTH).perform()
        try:
            place_loc = CostmapLocation(target=self.target_location, reachable_for=robot_desig.resolve(),
                                        reachable_arm=self.arm).resolve()
        except StopIteration:
            raise ReachabilityFailure(
                f"No location found from where the robot can reach the target location: {self.target_location}")
        NavigateActionPerformable(place_loc.pose).perform()
        PlaceActionPerformable(self.object_designator, self.arm, self.target_location).perform()
        ParkArmsActionPerformable(Arms.BOTH).perform()


@dataclass
class LookAtActionPerformable(ActionAbstract):
    """
    Lets the robot look at a position.
    """

    target: Pose
    """
    Position at which the robot should look, given as 6D pose
    """
    orm_class: Type[ActionAbstract] = field(init=False, default=ORMLookAtAction)

    @with_tree
    def perform(self) -> None:
        LookingMotion(target=self.target).perform()


@dataclass
class DetectActionPerformable(ActionAbstract):
    """
    Detects an object that fits the object description and returns an object designator describing the object.
    """
    technique: str
    """
    Technique means how the object should be detected, e.g. 'color', 'shape', 'region', etc. 
    Or 'all' if all objects should be detected
    """

    object_designator: ObjectDesignatorDescription.Object = None
    """
    Object designator loosely describing the object, e.g. only type. 
    """

    state: Optional[str] = None
    """
    The state instructs our perception system to either start or stop the search for an object or human.
    Can also be used to describe the region or location where objects are perceived.
    """
    orm_class: Type[ActionAbstract] = field(init=False, default=ORMDetectAction)

    @with_tree
    def perform(self) -> None:
        return DetectingMotion(object_type=self.object_designator.obj_type, technique=self.technique,
                               state=self.state).perform()


@dataclass
class OpenActionPerformable(ActionAbstract):
    """
    Opens a container like object
    """

    object_designator: ObjectPart.Object
    """
    Object designator describing the object that should be opened
    """
    arm: Arms
    """
    Arm that should be used for opening the container
    """
    orm_class: Type[ActionAbstract] = field(init=False, default=ORMOpenAction)

    @with_tree
    def perform(self) -> None:
        GraspingActionPerformable(self.arm, self.object_designator).perform()
        OpeningMotion(self.object_designator, self.arm).perform()

        MoveGripperMotion(GripperState.OPEN, self.arm, allow_gripper_collision=True).perform()


@dataclass
class CloseActionPerformable(ActionAbstract):
    """
    Closes a container like object.
    """

    object_designator: ObjectPart.Object
    """
    Object designator describing the object that should be closed
    """
    arm: Arms
    """
    Arm that should be used for closing
    """
    orm_class: Type[ActionAbstract] = field(init=False, default=ORMCloseAction)

    @with_tree
    def perform(self) -> None:
        GraspingActionPerformable(self.arm, self.object_designator).perform()
        ClosingMotion(self.object_designator, self.arm).perform()

        MoveGripperMotion(GripperState.OPEN, self.arm, allow_gripper_collision=True).perform()


@dataclass
class GraspingActionPerformable(ActionAbstract):
    """
    Grasps an object described by the given Object Designator description
    """
    arm: Arms
    """
    The arm that should be used to grasp
    """
    object_desig: Union[ObjectDesignatorDescription.Object, ObjectPart.Object]
    """
    Object Designator for the object that should be grasped
    """
    orm_class: Type[ActionAbstract] = field(init=False, default=ORMGraspingAction)

    @with_tree
    def perform(self) -> None:
        if isinstance(self.object_desig, ObjectPart.Object):
            object_pose = self.object_desig.part_pose
        else:
            object_pose = self.object_desig.world_object.get_pose()
        lt = LocalTransformer()
        gripper_name = RobotDescription.current_robot_description.get_arm_chain(self.arm).get_tool_frame()

        object_pose_in_gripper = lt.transform_pose(object_pose,
                                                   World.robot.get_link_tf_frame(gripper_name))

        pre_grasp = object_pose_in_gripper.copy()
        pre_grasp.pose.position.x -= 0.1

        MoveTCPMotion(pre_grasp, self.arm).perform()
        MoveGripperMotion(GripperState.OPEN, self.arm).perform()

        MoveTCPMotion(object_pose, self.arm, allow_gripper_collision=True).perform()
        MoveGripperMotion(GripperState.CLOSE, self.arm, allow_gripper_collision=True).perform()


@dataclass
class FaceAtPerformable(ActionAbstract):
    """
    Turn the robot chassis such that is faces the ``pose`` and after that perform a look at action.
    """

    pose: Pose
    """
    The pose to face 
    """

    orm_class = ORMFaceAtAction

    @with_tree
    def perform(self) -> None:
        # get the robot position
        robot_position = World.robot.pose

        # calculate orientation for robot to face the object
        angle = np.arctan2(robot_position.position.y - self.pose.position.y,
                           robot_position.position.x - self.pose.position.x) + np.pi
        orientation = list(transformations.quaternion_from_euler(0, 0, angle, axes="sxyz"))

        # create new robot pose
        new_robot_pose = Pose(robot_position.position_as_list(), orientation)

        # turn robot
        NavigateActionPerformable(new_robot_pose).perform()

        # look at target
        LookAtActionPerformable(self.pose).perform()


@dataclass
class MoveAndPickUpPerformable(ActionAbstract):
    """
    Navigate to `standing_position`, then turn towards the object and pick it up.
    """

    standing_position: Pose
    """
    The pose to stand before trying to pick up the object
    """

    object_designator: ObjectDesignatorDescription.Object
    """
    The object to pick up
    """

    arm: Arms
    """
    The arm to use
    """

    grasp: Grasp
    """
    The grasp to use
    """

    @with_tree
    def perform(self):
        NavigateActionPerformable(self.standing_position).perform()
        FaceAtPerformable(self.object_designator.pose).perform()
        PickUpActionPerformable(self.object_designator, self.arm, self.grasp).perform()


@dataclass
<<<<<<< HEAD
class HeadFollowActionPerformable(ActionAbstract):
    """
    Continuously move head to human closest to robot
    """

    state: Optional[str]
    """
    defines if the robot should start/stop looking at human
    """

    orm_class: Type[ActionAbstract] = field(init=False, default=ORMLookAtAction)

    @with_tree
    def perform(self) -> None:
        HeadFollowMotion(self.state).perform()


@dataclass
class PointingActionPerformable(ActionAbstract):
    x_coordinate: float
    """
    x coordinate where the robot points to (in map frame)
    """
    y_coordinate: float
    """
    y coordinate where the robot points to (in map frame)
    """
    z_coordinate: float
    """
    z coordinate where the robot points to (in map frame)
    """

    @with_tree
    def perform(self) -> None:
        PointingMotion(self.x_coordinate, self.y_coordinate, self.z_coordinate).perform()


@dataclass
class PouringActionPerformable(ActionAbstract):
    """
    Designator to let the robot perform a pouring action.
=======
class MoveAndPlacePerformable(ActionAbstract):
    """
    Navigate to `standing_position`, then turn towards the object and pick it up.
    """

    standing_position: Pose
    """
    The pose to stand before trying to pick up the object
    """

    object_designator: ObjectDesignatorDescription.Object
    """
    The object to pick up
>>>>>>> 191aecf6
    """

    target_location: Pose
    """
<<<<<<< HEAD
    The Pose the robot should pour into.
=======
    The location to place the object.
>>>>>>> 191aecf6
    """

    arm: Arms
    """
<<<<<<< HEAD
    The arm that should be used for pouring.
    """

    direction: str
    """
    The direction that should be used for pouring. For example, 'left' or 'right'.
    """

    angle: float
    """
    the angle to move the gripper to.
=======
    The arm to use
>>>>>>> 191aecf6
    """

    @with_tree
    def perform(self):
<<<<<<< HEAD
        # Initialize the local transformer and robot reference
        lt = LocalTransformer()
        robot = World.robot

        # Calculate the object's pose in the map frame
        oTm = self.target_location
        execute = True

        # Determine the grasp orientation and transform the pose to the base link frame
        grasp_rotation = RobotDescription.current_robot_description.grasps[Grasp.FRONT]
        oTbs = lt.transform_pose(oTm, robot.get_link_tf_frame("base_link"))
        oTbs.pose.position.x += 0.009  # was 0,009
        oTbs.pose.position.z += 0.17  # was 0.13

        if self.direction == "right":
            oTbs.pose.position.y -= 0.125
        else:
            oTbs.pose.position.y += 0.125

        oTms = lt.transform_pose(oTbs, "map")
        World.current_world.add_vis_axis(oTms)

        #
        oTog = lt.transform_pose(oTms, robot.get_link_tf_frame("base_link"))
        oTog.orientation = grasp_rotation
        oTgm = lt.transform_pose(oTog, "map")
        World.current_world.add_vis_axis(oTgm)

        if self.direction == "right":
            new_q = axis_angle_to_quaternion([0, 0, 1], -self.angle)
        else:
            new_q = axis_angle_to_quaternion([0, 0, 1], self.angle)
        new_ori = multiply_quaternions(
            [oTgm.orientation.x, oTgm.orientation.y, oTgm.orientation.z,
             oTgm.orientation.w], new_q)
        oTmsp = oTgm.copy()
        oTmsp.pose.orientation.x = new_ori[0]
        oTmsp.pose.orientation.y = new_ori[1]
        oTmsp.pose.orientation.z = new_ori[2]
        oTmsp.pose.orientation.w = new_ori[3]
        World.current_world.add_vis_axis(oTmsp)

        if execute:
            MoveTCPMotion(oTgm, self.arm, allow_gripper_collision=False).perform()
            MoveTCPMotion(oTmsp, self.arm, allow_gripper_collision=False).perform()
            MoveTCPMotion(oTgm, self.arm, allow_gripper_collision=False).perform()


@dataclass
class MixingActionPerformable(ActionAbstract):

    object_designator: ObjectDesignatorDescription.Object
    """
    Object designator describing the object that should be mixed.
    """

    object_tool_designator: ObjectDesignatorDescription.Object
    """
    Object designator describing the mixing tool.
    """

    arm: Arms
    """
    The arm that should be used for mixing.
    """

    grasp: Grasp
    """
    The grasp that should be used for mixing. For example, 'left' or 'right'.
    """

    object_at_execution: Optional[ObjectDesignatorDescription.Object] = field(init=False)
    """
    The object at the time this Action got created. It is used to be a static, information holding entity. It is
    not updated when the BulletWorld object is changed.
    """

    @with_tree
    def perform(self) -> None:
        """
        Perform the mixing action using the specified object, tool, arm, and grasp.
        """
        # Store the object's data copy at execution
        self.object_at_execution = self.object_designator.data_copy()
        # Retrieve object and robot from designators
        object = self.object_designator.world_object

        obj_dim = object.get_object_dimensions()

        dim = [max(obj_dim[0], obj_dim[1]), min(obj_dim[0], obj_dim[1]), obj_dim[2]]
        obj_height = dim[2]
        oTm = object.get_pose()
        object_pose = object.local_transformer.transform_to_object_frame(oTm, object)

        def generate_spiral(pose, upward_increment, radial_increment, angle_increment, steps):
            x_start, y_start, z_start = pose.pose.position.x, pose.pose.position.y, pose.pose.position.z
            spiral_poses = []

            for t in range(2 * steps):
                tmp_pose = pose.copy()

                r = radial_increment * t
                a = angle_increment * t
                h = upward_increment * t

                x = x_start + r * math.cos(a)
                y = y_start + r * math.sin(a)
                z = z_start + h

                tmp_pose.pose.position.x += x
                tmp_pose.pose.position.y += y
                tmp_pose.pose.position.z += z

                spiralTm = object.local_transformer.transform_pose(tmp_pose, "map")
                spiral_poses.append(spiralTm)
                World.current_world.add_vis_axis(spiralTm)

            return spiral_poses

        # this is a very good one but takes ages
        # spiral_poses = generate_spiral(object_pose, 0.0004, 0.0008, math.radians(10), 100)
        spiral_poses = generate_spiral(object_pose, 0.001, 0.0035, math.radians(30), 10)

        World.current_world.remove_vis_axis()
        for spiral_pose in spiral_poses:
            oriR = axis_angle_to_quaternion([1, 0, 0], 180)
            ori = multiply_quaternions(
                [spiral_pose.orientation.x, spiral_pose.orientation.y, spiral_pose.orientation.z,
                 spiral_pose.orientation.w], oriR)
            adjusted_slice_pose = spiral_pose.copy()
            # # Set the orientation of the object pose by grasp in MAP
            adjusted_slice_pose.orientation.x = ori[0]
            adjusted_slice_pose.orientation.y = ori[1]
            adjusted_slice_pose.orientation.z = ori[2]
            adjusted_slice_pose.orientation.w = ori[3]

            # Adjust the position of the object pose by grasp in MAP
            lift_pose = adjusted_slice_pose.copy()
            lift_pose.pose.position.z += (obj_height + 0.08)
            # Perform the motion for lifting the tool
            # BulletWorld.current_bullet_world.add_vis_axis(lift_pose)
            MoveTCPMotion(lift_pose, self.arm).perform()

    # def to_sql(self) -> ORMMixingAction:
    #     """
    #     Convert the action to a corresponding SQL representation for storage.
    #     """
    #     return ORMMixingAction(self.arm, self.grasp)


@dataclass
class PlaceGivenObjectPerformable(ActionAbstract):
    object_type: str
    """
    Object type describing the object that should be placed
    """

    arm: Arms
    """
    Arm that is currently holding the object
    """

    target_location: Pose
    """
    Pose in the world at which the object should be placed
    """

    grasp: Grasp
    """
    Grasp that defines how to place the given object
    """

    on_table: Optional[bool]
    """
    When placing a plate needed to differentiate between placing in a dishwasher and placing on the table. 
    Default is placing on a table.
    """

    @with_tree
    def perform(self) -> None:
        lt = LocalTransformer()
        robot = World.robot
        fts = ForceTorqueSensor(robot_name=robot.name)

        # oTm = Object Pose in Frame map
        oTm = self.target_location
        execute = True

        # TODO add for other robots
        if self.object_type == "Metalplate" and self.on_table and robot.name == "hsrb":

            grasp_rotation = RobotDescription.current_robot_description.grasps[Grasp.FRONT]
            oTb = lt.transform_pose(oTm, robot.get_link_tf_frame("base_link"))
            oTb.orientation = grasp_rotation
            oTmG = lt.transform_pose(oTb, "map")

            logwarn("Placing now")
            MoveTCPMotion(oTmG, self.arm).perform()

            MoveTorsoAction([0.62]).resolve().perform()
            kwargs = dict()

            # taking in the predefined arm configuration for placing
            if self.arm in ["left", "both"]:
                kwargs["left_arm_config"] = "place_plate"
                MoveArmJointsMotion(**kwargs).perform()

            # turning the gripper downwards to better drop the plate
            MoveJointsMotion(["wrist_flex_joint"], [-0.8]).perform()

            # correct a possible sloped orientation
            NavigateAction(
                [Pose([robot.get_pose().pose.position.x, robot.get_pose().pose.position.y,
                       0])]).resolve().perform()

            MoveGripperMotion(motion=GripperState.OPEN, gripper=Arms.LEFT).perform()

            # Move away from the table
            # todo generalize so that hsr is always moving backwards
            NavigateAction(
                [Pose([robot.get_pose().pose.position.x - 0.1, robot.get_pose().pose.position.y,
                       0])]).resolve().perform()

        # placing everything else or the Metalplate in the dishwasher
        else:
            if self.grasp == "top":
                oTm.pose.position.z += 0.05

            # Determine the grasp orientation and transform the pose to the base link frame
            grasp_rotation = RobotDescription.current_robot_description.grasps[self.grasp]
            oTb = lt.transform_pose(oTm, robot.get_link_tf_frame("base_link"))
            # Set pose to the grasp rotation
            oTb.orientation = grasp_rotation
            # Transform the pose to the map frame
            oTmG = lt.transform_pose(oTb, "map")

            logwarn("Placing now")
            World.current_world.add_vis_axis(oTmG)
            if execute:
                MoveTCPMotion(oTmG, self.arm).perform()

            tool_frame = RobotDescription.current_robot_description.get_arm_tool_frame(self.arm)
            push_base = lt.transform_pose(oTmG, robot.get_link_tf_frame(tool_frame))
            if robot.name == "hsrb":
                z = 0.03
                if self.grasp == "top":
                    z = 0.07
                push_base.pose.position.z += z
            # todo: make this for other robots
            push_baseTm = lt.transform_pose(push_base, "map")

            logwarn("Pushing now")
            World.current_world.add_vis_axis(push_baseTm)
            if execute:
                MoveTCPMotion(push_baseTm, self.arm).perform()
            if self.object_type == "Metalplate":
                loweringTm = push_baseTm
                loweringTm.pose.position.z -= 0.08
                World.current_world.add_vis_axis(loweringTm)
                if execute:
                    MoveTCPMotion(loweringTm, self.arm).perform()
                # rTb = Pose([0,-0.1,0], [0,0,0,1],"base_link")
                logwarn("sidepush monitoring")
                TalkingMotion("sidepush.").perform()
                side_push = Pose(
                    [push_baseTm.pose.position.x, push_baseTm.pose.position.y + 0.125, loweringTm.pose.position.z],
                    [push_baseTm.orientation.x, push_baseTm.orientation.y, push_baseTm.orientation.z,
                     push_baseTm.orientation.w])
                try:
                    plan = MoveTCPMotion(side_push, self.arm) >> Monitor(fts.monitor_func)
                    plan.perform()
                except (SensorMonitoringCondition):
                    logwarn("Open Gripper")
                    MoveGripperMotion(motion=GripperState.OPEN, gripper=self.arm).perform()

            # Finalize the placing by opening the gripper and lifting the arm
            logwarn("Open Gripper")
            MoveGripperMotion(motion=GripperState.OPEN, gripper=self.arm).perform()

            logwarn("Lifting now")
            liftingTm = push_baseTm
            liftingTm.pose.position.z += 0.08
            World.current_world.add_vis_axis(liftingTm)
            if execute:
                MoveTCPMotion(liftingTm, self.arm).perform()
=======
        NavigateActionPerformable(self.standing_position).perform()
        FaceAtPerformable(self.target_location).perform()
        PlaceActionPerformable(self.object_designator, self.arm, self.target_location).perform()
>>>>>>> 191aecf6
<|MERGE_RESOLUTION|>--- conflicted
+++ resolved
@@ -1330,7 +1330,39 @@
 
 
 @dataclass
-<<<<<<< HEAD
+class MoveAndPlacePerformable(ActionAbstract):
+    """
+    Navigate to `standing_position`, then turn towards the object and pick it up.
+    """
+
+    standing_position: Pose
+    """
+    The pose to stand before trying to pick up the object
+    """
+
+    object_designator: ObjectDesignatorDescription.Object
+    """
+    The object to pick up
+    """
+
+    target_location: Pose
+    """
+    The location to place the object.
+    """
+
+    arm: Arms
+    """
+    The arm to use
+    """
+
+    @with_tree
+    def perform(self):
+        NavigateActionPerformable(self.standing_position).perform()
+        FaceAtPerformable(self.target_location).perform()
+        PlaceActionPerformable(self.object_designator, self.arm, self.target_location).perform()
+
+
+@dataclass
 class HeadFollowActionPerformable(ActionAbstract):
     """
     Continuously move head to human closest to robot
@@ -1372,35 +1404,15 @@
 class PouringActionPerformable(ActionAbstract):
     """
     Designator to let the robot perform a pouring action.
-=======
-class MoveAndPlacePerformable(ActionAbstract):
-    """
-    Navigate to `standing_position`, then turn towards the object and pick it up.
-    """
-
-    standing_position: Pose
-    """
-    The pose to stand before trying to pick up the object
-    """
-
-    object_designator: ObjectDesignatorDescription.Object
-    """
-    The object to pick up
->>>>>>> 191aecf6
     """
 
     target_location: Pose
     """
-<<<<<<< HEAD
     The Pose the robot should pour into.
-=======
-    The location to place the object.
->>>>>>> 191aecf6
     """
 
     arm: Arms
     """
-<<<<<<< HEAD
     The arm that should be used for pouring.
     """
 
@@ -1412,14 +1424,10 @@
     angle: float
     """
     the angle to move the gripper to.
-=======
-    The arm to use
->>>>>>> 191aecf6
     """
 
     @with_tree
     def perform(self):
-<<<<<<< HEAD
         # Initialize the local transformer and robot reference
         lt = LocalTransformer()
         robot = World.robot
@@ -1704,9 +1712,4 @@
             liftingTm.pose.position.z += 0.08
             World.current_world.add_vis_axis(liftingTm)
             if execute:
-                MoveTCPMotion(liftingTm, self.arm).perform()
-=======
-        NavigateActionPerformable(self.standing_position).perform()
-        FaceAtPerformable(self.target_location).perform()
-        PlaceActionPerformable(self.object_designator, self.arm, self.target_location).perform()
->>>>>>> 191aecf6
+                MoveTCPMotion(liftingTm, self.arm).perform()