from ..robot_description import *


class HSRBDescription(RobotDescription):

    def __init__(self):
        super().__init__("hsrb", "base_footprint", "base_link", "arm_lift_link", "arm_lift_joint")
        # Camera
        head_center_camera = CameraDescription("head_center_camera_frame",
                                               horizontal_angle=0.99483, vertical_angle=0.75049)
        head_r_camera = CameraDescription("head_r_stereo_camera_link",
                                          horizontal_angle=0.99483, vertical_angle=0.75049)
        head_l_camera = CameraDescription("head_r_stereo_camera_link",
                                          horizontal_angle=0.99483, vertical_angle=0.75049)
        head_rgbd_camera = CameraDescription("head_rgbd_sensor_link",
                                             horizontal_angle=0.99483, vertical_angle=0.75049)
        hand_camera = CameraDescription("hand_camera_frame",
                                        horizontal_angle=0.99483, vertical_angle=0.75049)
        self.add_cameras({"head_center_camera": head_center_camera, "head_rgbd_camera": head_rgbd_camera,
                          "head_l_camera": head_l_camera, "head_r_camera": head_r_camera,
                          "hand_camera": hand_camera})
        # The axis which points away from the camera and along which the picture of the camera is created
        self.front_facing_axis = [0, 0, 1]
        # Neck
        neck_links = ["head_pan_link", "head_tilt_link"]
        neck_joints = ["head_pan_joint", "head_tilt_joint"]
        neck_forward = {"forward": [0.0, 0.0], "down": [0.0, 0, 0]}
        neck_chain = ChainDescription("neck", neck_joints, neck_links, static_joint_states=neck_forward)
        self.add_chain("neck", neck_chain)
        # Arm
        arm_joints = ["arm_flex_joint", "arm_roll_joint", "wrist_flex_joint", "wrist_roll_joint"]
        arm_links = ["arm_flex_link", "arm_roll_link", "wrist_flex_link", "wrist_roll_link"]
        arm_carry = {"park": [0, 1.5, -1.85, 0]}
<<<<<<< HEAD
        arm_placing_plate = {"place_plate": [-1.8, 0, -0.5, -1.5]}
=======
        arm_placing_given_obj = {"place_human_given_obj": [-1.8, 0, -0.5, -1.5]}
        arm_pouring = {"pour": [-1.423, 0, -0.1755, 0]} #wrist_roll: 0.026
>>>>>>> aec1ea3d
        gripper_links = ["hand_l_distal_link", "hand_l_spring_proximal_link", "hand_palm_link",
                         "hand_r_distal_link", "hand_r_spring_proximal_link", "hand_gripper_tool_frame"]
        gripper_joints = ["hand_l_proximal_joint", "hand_r_proximal_joint", "hand_motor_joint"]
        gripper = GripperDescription("gripper", gripper_links=gripper_links, gripper_joints=gripper_joints,
                                     gripper_meter_to_jnt_multiplier=1.0, gripper_minimal_position=0.0,
                                     gripper_convergence_delta=0.001)
        arm_chain = ChainDescription("left", arm_joints, arm_links, static_joint_states=arm_carry)
        arm_inter = InteractionDescription(arm_chain, "wrist_roll_link")
        arm_manip = ManipulatorDescription(arm_inter, tool_frame="hand_gripper_tool_frame",
                                           gripper_description=gripper)

        arm_chain2 = ChainDescription("placing_pos", arm_joints, arm_links,
                                      static_joint_states=arm_placing_plate)
        arm_inter2 = InteractionDescription(arm_chain2, "wrist_roll_link")
        arm_manip2 = ManipulatorDescription(arm_inter2, tool_frame="hand_gripper_tool_frame",
                                            gripper_description=gripper)
<<<<<<< HEAD
        self.add_chains({"placing_pos": arm_manip2, "left": arm_manip})
=======

        arm_chain_pouring = ChainDescription("pouring", arm_joints, arm_links, static_joint_states=arm_pouring)
        arm_inter_pouring = InteractionDescription(arm_chain_pouring, "wrist_roll_link")
        arm_manip_pouring = ManipulatorDescription(arm_inter_pouring, tool_frame="hand_gripper_tool_frame",
                                                   gripper_description=gripper)

        self.add_chains({"pouring": arm_manip_pouring, "left": arm_manip})
        self.add_chains({"given_obj": arm_manip2, "left": arm_manip})
>>>>>>> aec1ea3d

        self.add_static_gripper_chains("left", {"open": [0.3], "close": [0.0]})
        self.grasps = GraspingDescription(
            {"front": [-1, 0, -1, 0],
             "left": [0, -1, 1, 0],
             "right": [0, -1, -1, 0.0],
             "top": [-1, 0, 0, 0]})

    def get_camera_frame(self, name="head_center_camera"):
        # TODO: Hacky since only one optical camera frame from pr2 is used
        return super().get_camera_frame(name)<|MERGE_RESOLUTION|>--- conflicted
+++ resolved
@@ -31,12 +31,8 @@
         arm_joints = ["arm_flex_joint", "arm_roll_joint", "wrist_flex_joint", "wrist_roll_joint"]
         arm_links = ["arm_flex_link", "arm_roll_link", "wrist_flex_link", "wrist_roll_link"]
         arm_carry = {"park": [0, 1.5, -1.85, 0]}
-<<<<<<< HEAD
         arm_placing_plate = {"place_plate": [-1.8, 0, -0.5, -1.5]}
-=======
-        arm_placing_given_obj = {"place_human_given_obj": [-1.8, 0, -0.5, -1.5]}
         arm_pouring = {"pour": [-1.423, 0, -0.1755, 0]} #wrist_roll: 0.026
->>>>>>> aec1ea3d
         gripper_links = ["hand_l_distal_link", "hand_l_spring_proximal_link", "hand_palm_link",
                          "hand_r_distal_link", "hand_r_spring_proximal_link", "hand_gripper_tool_frame"]
         gripper_joints = ["hand_l_proximal_joint", "hand_r_proximal_joint", "hand_motor_joint"]
@@ -48,24 +44,19 @@
         arm_manip = ManipulatorDescription(arm_inter, tool_frame="hand_gripper_tool_frame",
                                            gripper_description=gripper)
 
-        arm_chain2 = ChainDescription("placing_pos", arm_joints, arm_links,
+        arm_chain_placing_plate = ChainDescription("placing_pos", arm_joints, arm_links,
                                       static_joint_states=arm_placing_plate)
-        arm_inter2 = InteractionDescription(arm_chain2, "wrist_roll_link")
-        arm_manip2 = ManipulatorDescription(arm_inter2, tool_frame="hand_gripper_tool_frame",
+        arm_inter_placing_plate = InteractionDescription(arm_chain_placing_plate, "wrist_roll_link")
+        arm_manip_placing_plate = ManipulatorDescription(arm_inter_placing_plate, tool_frame="hand_gripper_tool_frame",
                                             gripper_description=gripper)
-<<<<<<< HEAD
-        self.add_chains({"placing_pos": arm_manip2, "left": arm_manip})
-=======
 
         arm_chain_pouring = ChainDescription("pouring", arm_joints, arm_links, static_joint_states=arm_pouring)
         arm_inter_pouring = InteractionDescription(arm_chain_pouring, "wrist_roll_link")
         arm_manip_pouring = ManipulatorDescription(arm_inter_pouring, tool_frame="hand_gripper_tool_frame",
                                                    gripper_description=gripper)
 
-        self.add_chains({"pouring": arm_manip_pouring, "left": arm_manip})
-        self.add_chains({"given_obj": arm_manip2, "left": arm_manip})
->>>>>>> aec1ea3d
-
+        self.add_chains({"placing_pos": arm_manip_placing_plate, "pouring": arm_manip_pouring, "left": arm_manip})
+    
         self.add_static_gripper_chains("left", {"open": [0.3], "close": [0.0]})
         self.grasps = GraspingDescription(
             {"front": [-1, 0, -1, 0],
