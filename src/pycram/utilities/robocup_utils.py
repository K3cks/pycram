--- conflicted
+++ resolved
@@ -10,7 +10,7 @@
 from pycram.designators.object_designator import *
 
 
-def pakerino(torso_z=0.15, config=None):
+def pakerino(torso_z=0.15, config=None
     if not config:
         config = {'arm_lift_joint': torso_z, 'arm_flex_joint': 0, 'arm_roll_joint': -1.2, 'wrist_flex_joint': -1.5,
                   'wrist_roll_joint': 0}
@@ -130,7 +130,6 @@
 
         rospy.loginfo("Obstacle detection signal received.")
 
-
 class TextToSpeechPublisher():
 
     def __init__(self):
@@ -151,30 +150,13 @@
                     goal_msg.goal.data.language = 1
                     goal_msg.goal.data.sentence = sentence
 
-<<<<<<< HEAD
                     while self.pub.get_num_connections() == 0:
                         rospy.sleep(0.1)
 
                     self.pub.publish(goal_msg)
                     break
 
-=======
-    def pub_now(self, sentence, talk_bool: bool = True, wait_bool: bool = True):
-        rospy.loginfo(sentence)
-        if talk_bool:
-            while not rospy.is_shutdown():
-                if not self.status_list or not wait_bool:  # Check if the status list is empty
-                    goal_msg = TalkRequestActionGoal()
-                    goal_msg.header.stamp =  rospy.Time.now()
-                    goal_msg.goal.data.language = 1
-                    goal_msg.goal.data.sentence = sentence
-
-                    while self.pub.get_num_connections() == 0:
-                        rospy.sleep(0.1)
-
-                    self.pub.publish(goal_msg)
-                    break
->>>>>>> 000dfb2a
+                    
 
 class ImageSwitchPublisher:
     """
