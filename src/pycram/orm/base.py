"""Implementation of base classes for orm modelling."""
import datetime
import getpass
import os
import pwd
from typing import Optional

import git
import rospkg
import sqlalchemy.sql.functions
from sqlalchemy import ForeignKey, String
from sqlalchemy.orm import DeclarativeBase, Mapped, MappedAsDataclass, mapped_column, Session, relationship, \
    declared_attr

from ..enums import ObjectType


def get_pycram_version_from_git() -> Optional[str]:
    """
    Get the PyCRAM commit hash that is used to run this version.

    This assumes that you have gitpython installed and that the PyCRAM git repository on your system can be found
    with "roscd pycram".
    """

    r = rospkg.RosPack()
    repo = git.Repo(path=r.get_path('pycram'))
    return repo.head.object.hexsha


class _Base(DeclarativeBase):
    """Dummy class"""
    type_annotation_map = {
        str: String(255)
    }

    id: Mapped[int] = mapped_column(autoincrement=True, primary_key=True, init=False, nullable=False)
    """Unique integer ID as auto incremented primary key."""

    @declared_attr
    def __tablename__(self):
        return self.__name__


class Base(_Base, MappedAsDataclass):
    """
    Base class to add orm functionality to all pycram mappings
    """
    __abstract__ = True

    @declared_attr
    def process_metadata_id(self) -> Mapped[Optional[int]]:
        return mapped_column(ForeignKey(f'{ProcessMetaData.__tablename__}.id'), default=None, init=False)
    """Related MetaData Object to store information about the context of this experiment."""

    @declared_attr
    def process_metadata(self):
        return relationship(ProcessMetaData.__tablename__)
    """model relationship between foreign key in ProcessMetaData table and the ids of all inheriting
    tables"""


class MapperArgsMixin:
    """
    MapperArgsMixin stores __mapper_args__ information for certain subclass-tables.
    For information about Mixins, see https://docs.sqlalchemy.org/en/20/orm/declarative_mixins.html
    """

    __abstract__ = True

    @declared_attr
    def __mapper_args__(self):
        return {"polymorphic_identity": self.__tablename__}


class PositionMixin:
    """
    PositionMixin holds a foreign key column and its relationship to the referenced table.
    For information about Mixins, see https://docs.sqlalchemy.org/en/20/orm/declarative_mixins.html
    """

    __abstract__ = True
    position_to_init: bool = False

    @declared_attr
    def position_id(self) -> Mapped[int]:
        return mapped_column(ForeignKey(f'{Position.__tablename__}.id'), init=self.position_to_init)

    @declared_attr
    def position(self):
        return relationship(Position.__tablename__, init=False)


class QuaternionMixin:
    """
    QuaternionMixin holds a foreign key column and its relationship to the referenced table.
    For information about Mixins, see https://docs.sqlalchemy.org/en/20/orm/declarative_mixins.html
    """

    __abstract__ = True
    orientation_to_init: bool = False

    @declared_attr
    def orientation_id(self) -> Mapped[int]:
        return mapped_column(ForeignKey(f'{Quaternion.__tablename__}.id'), init=self.orientation_to_init)

    @declared_attr
    def orientation(self):
        return relationship(Quaternion.__tablename__, init=False)


class PoseMixin:
    """
    PoseMixin holds a foreign key column and its relationship to the referenced table.
    For information about Mixins, see https://docs.sqlalchemy.org/en/20/orm/declarative_mixins.html
    """

    __abstract__ = True
    pose_to_init: bool = False

    @declared_attr
    def pose_id(self) -> Mapped[int]:
        return mapped_column(ForeignKey(f'{Pose.__tablename__}.id'), init=self.pose_to_init)

    @declared_attr
    def pose(self):
        return relationship(Pose.__tablename__, init=False)


class ProcessMetaData(MappedAsDataclass, _Base):
    """
    ProcessMetaData stores information about the context of this experiment.

    This class is a singleton and only one MetaData can exist per session.
    """

    created_at: Mapped[datetime.datetime] = mapped_column(server_default=sqlalchemy.sql.functions.current_timestamp(),
                                                          init=False)
    """The timestamp where this row got created. This is an aid for versioning."""

<<<<<<< HEAD
    created_by: Mapped[str] = mapped_column(default=getpass.getuser(), init=False)
=======
    created_by = sqlalchemy.Column(sqlalchemy.String(255), default=pwd.getpwuid(os.geteuid())[0])
>>>>>>> 8ade2d24
    """The user that created the experiment."""

    description: Mapped[str] = mapped_column(init=False)
    """A description of the purpose (?) of this experiment."""

    pycram_version: Mapped[str] = mapped_column(default=get_pycram_version_from_git(),
                                                nullable=True, init=False)
    """The PyCRAM version used to generate this row."""

    _self = None
    """The singleton instance."""

    def __new__(cls):
        if cls._self is None:
            cls._self = super().__new__(cls)
        return cls._self

    def committed(self):
        """Return if this object is in the database or not."""
        return self.id is not None

    def insert(self, session: Session):
        """Insert this into the database using the session. Skipped if it already is inserted."""
        if not self.committed():
            session.add(self)
            session.commit()
        return self

    @classmethod
    def reset(cls):
        """Reset the singleton instance to None, s. t. next time the class is called a new instance is created."""
        cls._self = None


class Designator(Base):
    """ORM Class holding every performed action and motion serving as every actions and motions root."""

    @declared_attr
    def dtype(self) -> Mapped[str]:
        return mapped_column(String(255), nullable=False, init=False)

    @declared_attr
    def __mapper_args__(self):
        return {
            "polymorphic_on": "dtype",
        }


class Position(Base):
    """ORM Class for 3D positions."""

    x: Mapped[float]
    y: Mapped[float]
    z: Mapped[float]


class Quaternion(Base):
    """ORM Class for Quaternions."""

    x: Mapped[float]
    y: Mapped[float]
    z: Mapped[float]
    w: Mapped[float]


class Pose(PositionMixin, QuaternionMixin, Base):
    """ORM Class for Poses."""

    time: Mapped[datetime.datetime]
    frame: Mapped[str]


class Color(Base):
    """ORM Class for Colors."""

    r: Mapped[float]
    g: Mapped[float]
    b: Mapped[float]
    alpha: Mapped[float]


class RobotState(PoseMixin, Base):
    """ORM Representation of a robots state."""

    pose_to_init = True

    torso_height: Mapped[float]
    """The torso height of the robot."""

    type: Mapped[ObjectType]
    """The type of the robot."""<|MERGE_RESOLUTION|>--- conflicted
+++ resolved
@@ -138,11 +138,8 @@
                                                           init=False)
     """The timestamp where this row got created. This is an aid for versioning."""
 
-<<<<<<< HEAD
     created_by: Mapped[str] = mapped_column(default=getpass.getuser(), init=False)
-=======
-    created_by = sqlalchemy.Column(sqlalchemy.String(255), default=pwd.getpwuid(os.geteuid())[0])
->>>>>>> 8ade2d24
+
     """The user that created the experiment."""
 
     description: Mapped[str] = mapped_column(init=False)
