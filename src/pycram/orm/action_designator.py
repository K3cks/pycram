from typing import Optional

from .base import RobotState, Designator, MapperArgsMixin, PoseMixin
from .object_designator import ObjectMixin
from ..enums import Arms
from sqlalchemy.orm import Mapped, mapped_column, relationship
from sqlalchemy import ForeignKey


class Action(MapperArgsMixin, Designator):
    """ORM class of pycram.designators.action_designator.ActionDesignator.
    The purpose of this class is to correctly map the inheritance from the action designator class into the database.
    Inheritance is implemented as Joined Table Inheritance (see https://docs.sqlalchemy.org/en/20/orm/inheritance.html)
    """

    id: Mapped[int] = mapped_column(ForeignKey(f'{Designator.__tablename__}.id'), primary_key=True, init=False)
    dtype: Mapped[str] = mapped_column("action_dtype", init=False)
    robot_state_id: Mapped[int] = mapped_column(ForeignKey(f"{RobotState.__tablename__}.id"), init=False)
    robot_state: Mapped[RobotState] = relationship(init=False)


class ParkArmsAction(Action):
    """ORM Class of pycram.designators.action_designator.ParkArmsDesignator."""

    id: Mapped[int] = mapped_column(ForeignKey(f'{Action.__tablename__}.id'), primary_key=True, init=False)
    arm: Mapped[Arms] = mapped_column(default=None)


class NavigateAction(PoseMixin, Action):
    """ORM Class of pycram.designators.action_designator.NavigateAction."""

    id: Mapped[int] = mapped_column(ForeignKey(f'{Action.__tablename__}.id'), primary_key=True, init=False)


class MoveTorsoAction(Action):
    """ORM Class of pycram.designators.action_designator.MoveTorsoAction."""

    id: Mapped[int] = mapped_column(ForeignKey(f'{Action.__tablename__}.id'), primary_key=True, init=False)
    position: Mapped[Optional[float]] = mapped_column(default=None)


class SetGripperAction(Action):
    """ORM Class of pycram.designators.action_designator.SetGripperAction."""

    id: Mapped[int] = mapped_column(ForeignKey(f'{Action.__tablename__}.id'), primary_key=True, init=False)
    gripper: Mapped[str]
    motion: Mapped[str]


class Release(ObjectMixin, Action):
    """ORM Class of pycram.designators.action_designator.Release."""

    id: Mapped[int] = mapped_column(ForeignKey(f'{Action.__tablename__}.id'), primary_key=True, init=False)
    gripper: Mapped[str] = mapped_column(init=False)


class GripAction(ObjectMixin, Action):
    """ORM Class of pycram.designators.action_designator.GripAction."""

    id: Mapped[int] = mapped_column(ForeignKey(f'{Action.__tablename__}.id'), primary_key=True, init=False)
    gripper: Mapped[str] = mapped_column(init=False)
    effort: Mapped[float] = mapped_column(init=False)
    # TODO grasped_object


class PickUpAction(ObjectMixin, Action):
    """ORM Class of pycram.designators.action_designator.PickUpAction."""

    id: Mapped[int] = mapped_column(ForeignKey(f'{Action.__tablename__}.id'), primary_key=True, init=False)
    arm: Mapped[str]
    grasp: Mapped[str]


class PlaceAction(PoseMixin, ObjectMixin, Action):
    """ORM Class of pycram.designators.action_designator.PlaceAction."""

    id: Mapped[int] = mapped_column(ForeignKey(f'{Action.__tablename__}.id'), primary_key=True, init=False)
    arm: Mapped[str]


class TransportAction(PoseMixin, ObjectMixin, Action):
    """ORM Class of pycram.designators.action_designator.TransportAction."""

    id: Mapped[int] = mapped_column(ForeignKey(f'{Action.__tablename__}.id'), primary_key=True, init=False)
    arm: Mapped[str]


class LookAtAction(PoseMixin, Action):
    """ORM Class of pycram.designators.action_designator.LookAtAction."""

    id: Mapped[int] = mapped_column(ForeignKey(f'{Action.__tablename__}.id'), primary_key=True, init=False)


class DetectAction(ObjectMixin, Action):
    """ORM Class of pycram.designators.action_designator.DetectAction."""

    id: Mapped[int] = mapped_column(ForeignKey(f'{Action.__tablename__}.id'), primary_key=True, init=False)


class OpenAction(ObjectMixin, Action):
    """ORM Class of pycram.designators.action_designator.OpenAction."""

    id: Mapped[int] = mapped_column(ForeignKey(f'{Action.__tablename__}.id'), primary_key=True, init=False)
    arm: Mapped[str]
    # distance: Mapped[float] = mapped_column(init=False)


class CloseAction(ObjectMixin, Action):
    """ORM Class of pycram.designators.action_designator.CloseAction."""

<<<<<<< HEAD
    __mapper_args__ = {
        "polymorphic_identity": __tablename__,
    }


class CuttingAction(Action):
    """ORM Class of pycram.designators.action_designator.PickUpAction."""
    __tablename__ = "Cutting"
    id = sqlalchemy.Column(sqlalchemy.types.Integer, sqlalchemy.ForeignKey("Action.id"), primary_key=True)
    arm = sqlalchemy.Column(sqlalchemy.types.String(255))
    grasp = sqlalchemy.Column(sqlalchemy.types.String(255))
    object = sqlalchemy.Column(sqlalchemy.Integer, sqlalchemy.ForeignKey("Object.id"))

    __mapper_args__ = {
        "polymorphic_identity": __tablename__,
    }

    def __init__(self, arm: str, grasp: str):
        super(CuttingAction, self).__init__()
        self.arm = arm
        self.grasp = grasp


class MixingAction(Action):
    """ORM Class of pycram.designators.action_designator.PickUpAction."""
    __tablename__ = "Mixing"
    id = sqlalchemy.Column(sqlalchemy.types.Integer, sqlalchemy.ForeignKey("Action.id"), primary_key=True)
    arm = sqlalchemy.Column(sqlalchemy.types.String(255))
    grasp = sqlalchemy.Column(sqlalchemy.types.String(255))
    object = sqlalchemy.Column(sqlalchemy.Integer, sqlalchemy.ForeignKey("Object.id"))

    __mapper_args__ = {
        "polymorphic_identity": __tablename__,
    }

    def __init__(self, arm: str, grasp: str):
        super(MixingAction, self).__init__()
        self.arm = arm
        self.grasp = grasp
=======
    id: Mapped[int] = mapped_column(ForeignKey(f'{Action.__tablename__}.id'), primary_key=True, init=False)
    arm: Mapped[str]


class GraspingAction(ObjectMixin, Action):
    """ORM Class of pycram.designators.action_designator.GraspingAction."""

    id: Mapped[int] = mapped_column(ForeignKey(f'{Action.__tablename__}.id'), primary_key=True, init=False)
    arm: Mapped[str]
>>>>>>> b4a27553
<|MERGE_RESOLUTION|>--- conflicted
+++ resolved
@@ -1,10 +1,11 @@
 from typing import Optional
+
+from sqlalchemy import ForeignKey
+from sqlalchemy.orm import Mapped, mapped_column, relationship
 
 from .base import RobotState, Designator, MapperArgsMixin, PoseMixin
 from .object_designator import ObjectMixin
 from ..enums import Arms
-from sqlalchemy.orm import Mapped, mapped_column, relationship
-from sqlalchemy import ForeignKey
 
 
 class Action(MapperArgsMixin, Designator):
@@ -59,8 +60,7 @@
 
     id: Mapped[int] = mapped_column(ForeignKey(f'{Action.__tablename__}.id'), primary_key=True, init=False)
     gripper: Mapped[str] = mapped_column(init=False)
-    effort: Mapped[float] = mapped_column(init=False)
-    # TODO grasped_object
+    effort: Mapped[float] = mapped_column(init=False)  # TODO grasped_object
 
 
 class PickUpAction(ObjectMixin, Action):
@@ -101,17 +101,14 @@
     """ORM Class of pycram.designators.action_designator.OpenAction."""
 
     id: Mapped[int] = mapped_column(ForeignKey(f'{Action.__tablename__}.id'), primary_key=True, init=False)
-    arm: Mapped[str]
-    # distance: Mapped[float] = mapped_column(init=False)
+    arm: Mapped[str]  # distance: Mapped[float] = mapped_column(init=False)
 
 
 class CloseAction(ObjectMixin, Action):
     """ORM Class of pycram.designators.action_designator.CloseAction."""
-
-<<<<<<< HEAD
-    __mapper_args__ = {
-        "polymorphic_identity": __tablename__,
-    }
+    __mapper_args__ = {"polymorphic_identity": __tablename__, }
+    id: Mapped[int] = mapped_column(ForeignKey(f'{Action.__tablename__}.id'), primary_key=True, init=False)
+    arm: Mapped[str]
 
 
 class CuttingAction(Action):
@@ -122,9 +119,7 @@
     grasp = sqlalchemy.Column(sqlalchemy.types.String(255))
     object = sqlalchemy.Column(sqlalchemy.Integer, sqlalchemy.ForeignKey("Object.id"))
 
-    __mapper_args__ = {
-        "polymorphic_identity": __tablename__,
-    }
+    __mapper_args__ = {"polymorphic_identity": __tablename__, }
 
     def __init__(self, arm: str, grasp: str):
         super(CuttingAction, self).__init__()
@@ -140,22 +135,16 @@
     grasp = sqlalchemy.Column(sqlalchemy.types.String(255))
     object = sqlalchemy.Column(sqlalchemy.Integer, sqlalchemy.ForeignKey("Object.id"))
 
-    __mapper_args__ = {
-        "polymorphic_identity": __tablename__,
-    }
+    __mapper_args__ = {"polymorphic_identity": __tablename__, }
 
     def __init__(self, arm: str, grasp: str):
         super(MixingAction, self).__init__()
         self.arm = arm
         self.grasp = grasp
-=======
-    id: Mapped[int] = mapped_column(ForeignKey(f'{Action.__tablename__}.id'), primary_key=True, init=False)
-    arm: Mapped[str]
 
 
 class GraspingAction(ObjectMixin, Action):
     """ORM Class of pycram.designators.action_designator.GraspingAction."""
 
     id: Mapped[int] = mapped_column(ForeignKey(f'{Action.__tablename__}.id'), primary_key=True, init=False)
-    arm: Mapped[str]
->>>>>>> b4a27553
+    arm: Mapped[str]