--- conflicted
+++ resolved
@@ -15,10 +15,7 @@
 from .robot_description import RobotDescription
 from typing_extensions import TYPE_CHECKING
 from .datastructures.enums import ExecutionType
-<<<<<<< HEAD
-=======
 from .ros.logging import logerr, logwarn_once
->>>>>>> 09b634dc
 
 if TYPE_CHECKING:
     from .designators.motion_designator import BaseMotion
