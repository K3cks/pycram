--- conflicted
+++ resolved
@@ -303,10 +303,7 @@
     """
     rospy.loginfo("giskard change_gripper_state: " + motion)
     giskard_wrapper.change_gripper_state(motion)
-<<<<<<< HEAD
-
-=======
->>>>>>> 6de54d76
+
     # return giskard_wrapper.plan_and_execute()
 
 
@@ -486,22 +483,15 @@
     # TODO: Decide placing from_above or align_vertical. Maybe using Objecttype for that?
     from_above_objects = ["Bowl", "Metalmug", "Spoon", "Knife", "Fork"]
 
-<<<<<<< HEAD
+
     context_from_above = {'action': 'placing', 'from_above': True}
     context_default = {'action': 'placing'}
 
     if object.name in from_above_objects:
         giskard_wrapper.placing(context=context_from_above, goal_pose=target)
         print("if placed")
-=======
-    if grasp == "top":
-        giskard_wrapper.placing(context="from_above", goal_pose=target)
->>>>>>> 6de54d76
+
     else:
         giskard_wrapper.placing(context="align_vertical", goal_pose=target)
 
     print("placed object")
-<<<<<<< HEAD
-# BulletWorld.robot.detach(object.bullet_world_object)
-=======
->>>>>>> 6de54d76
