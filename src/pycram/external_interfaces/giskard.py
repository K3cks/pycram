--- conflicted
+++ resolved
@@ -565,16 +565,12 @@
     giskard_wrapper.execute()
 
 def grasp_handle(handle_name: str):
-<<<<<<< HEAD
-    giskard_wrapper.set_hsrb_dishwasher_door_handle_grasp(handle_name, grasp_bar_offset=0.04) # 0.035
-=======
     """
     grasps the dishwasher handle.
 
     :param handle_name: name of the dishwasher handle, which should be grasped
     """
     giskard_wrapper.set_hsrb_dishwasher_door_handle_grasp(handle_name, grasp_bar_offset=0.035)
->>>>>>> e734089d
     giskard_wrapper.execute()
 
 def open_doorhandle(handle_name: str):
