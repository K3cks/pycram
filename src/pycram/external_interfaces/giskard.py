--- conflicted
+++ resolved
@@ -302,10 +302,6 @@
 def achieve_tilting_goal(direction: str, angle: float):
     """
     tilts the gripper to the given angle
-<<<<<<< HEAD
-
-=======
->>>>>>> 94e61182
     :param direction: The direction that should be used for pouring. For example, 'left' or 'right'.
     :param angle: The angle that the robot tilts his gripper to
     :return: MoveResult message for this goal
@@ -313,12 +309,7 @@
     rospy.loginfo("pouring")
     #sync_worlds()
     giskard_wrapper.tilting(direction, angle)
-<<<<<<< HEAD
-    return giskard_wrapper.plan_and_execute()
-
-=======
-    return giskard_wrapper.execute()
->>>>>>> 94e61182
+    return giskard_wrapper.execute()
 
 # Managing collisions
 def achieve_gripper_motion_goal(motion: str):
