--- conflicted
+++ resolved
@@ -21,11 +21,7 @@
 
 try:
     from giskardpy.python_interface.old_python_interface import OldGiskardWrapper as GiskardWrapper
-<<<<<<< HEAD
     from giskard_msgs.msg import WorldBody, MoveResult, CollisionEntry
-=======
-    from giskard_msgs.msg import WorldBody, CollisionEntry
->>>>>>> f73867a9
 except ModuleNotFoundError as e:
     rospy.logwarn("Failed to import Giskard messages, the real robot will not be available")
 
