--- conflicted
+++ resolved
@@ -382,30 +382,6 @@
 
      def _execute(self, designator: MoveGripperMotion.Motion) -> Any:
          giskard.achieve_gripper_motion_goal(designator.motion)
-
-
-
-
-
-
-#         def activate_callback():
-#             rospy.loginfo("Started gripper Movement")
-#
-#         def done_callback(state, result):
-#             rospy.loginfo(f"Reached goal {designator.motion}: {result.reached_goal}")
-#
-#         def feedback_callback(msg):
-#             pass
-#
-#         goal = HSRBGripperCommandGoal()
-#         goal.command.position = 0.0 if designator.motion == "close" else 0.1
-#         goal.command.max_effort = 50.0
-#         controller_topic = "r_gripper_controller/gripper_action" if designator.gripper == "right" else "l_gripper_controller/gripper_action"
-#         client = actionlib.SimpleActionClient(controller_topic, HSRBGripperCommandAction)
-#         rospy.loginfo("Waiting for action server")
-#         client.wait_for_server()
-#         client.send_goal(goal, active_cb=activate_callback, done_cb=done_callback, feedback_cb=feedback_callback)
-#         wait = client.wait_for_result()
 
 
 class HSRBOpenReal(ProcessModule):
@@ -518,15 +494,10 @@
     def move_gripper(self):
         if ProcessModuleManager.execution_type == "simulated":
             return HSRBMoveGripper(self._move_gripper_lock)
-<<<<<<< HEAD
-        elif ProcessModuleManager.execution_type == "real":
-            return HSRBMoveGripperReal(self._move_gripper_lock)
-=======
         # elif ProcessModuleManager.execution_type == "simulated":
         #     return HSRBMoveGripperReal(self._move_gripper_lock)
         elif ProcessModuleManager.execution_type == "semi_real":
             return HSRBMoveGripper(self._move_gripper_lock)
->>>>>>> fd294180
 
     def open(self):
         if ProcessModuleManager.execution_type == "simulated":
