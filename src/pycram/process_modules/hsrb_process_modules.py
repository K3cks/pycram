--- conflicted
+++ resolved
@@ -405,17 +405,12 @@
             attr_list = [gender, hat, clothes, brightness_clothes]
             return attr_list
 
-<<<<<<< HEAD
         elif desig.technique == 'region':
             region = desig.state
             query_result = queryRegion(region)
         else:
             query_result = queryEmpty(ObjectDesignatorDescription(types=[desig.object_type]))
-=======
-
-        query_result = queryEmpty(ObjectDesignatorDescription(types=[desig.object_type]))
-
->>>>>>> 14d9bb50
+            
         perceived_objects = []
         for i in range(0, len(query_result.res)):
             # this has to be pose from pose stamped since we spawn the object with given header
