--- conflicted
+++ resolved
@@ -7,13 +7,9 @@
 
 import pycram.world_reasoning as btr
 import pycram.helper as helper
-<<<<<<< HEAD
 from ..bullet_world import BulletWorld, Object as BulletWorldObject
-=======
-from ..bullet_world import BulletWorld
 from ..designators.motion_designator import *
 from ..enums import JointType
->>>>>>> e1c84c1a
 from ..external_interfaces.ik import request_ik
 from ..local_transformer import LocalTransformer as local_tf, LocalTransformer
 from ..process_module import ProcessModule, ProcessModuleManager
@@ -51,24 +47,9 @@
     The process module to move the robot from one position to another.
     """
 
-<<<<<<< HEAD
-    def _execute(self, desig):
-        solution = desig.reference()
-        if solution['cmd'] == 'navigate':
-            robot = BulletWorld.robot
-            # Reset odom joints to zero
-            for joint_name in robot_description.odom_joints:
-                robot.set_joint_position(joint_name, 0.0)
-            # Set actual goal pose
-            robot.set_position_and_orientation(solution['target'], solution['orientation'])
-            time.sleep(0.5)
-            local_tf.update_from_btr()
-
-=======
     def _execute(self, desig: MoveMotion.Motion):
         robot = BulletWorld.robot
         robot.set_pose(desig.target)
->>>>>>> e1c84c1a
 
 
 class BoxyPickUp(ProcessModule):
@@ -77,25 +58,6 @@
     The object has to be reachable for this process module to succeed.
     """
 
-<<<<<<< HEAD
-    def _execute(self, desig):
-        solution = desig.reference()
-        if solution['cmd'] == 'pick':
-            object = solution['object']
-            robot = BulletWorld.robot
-            grasp = robot_description.grasps.get_orientation_for_grasp(solution['grasp'])
-            target = [object.get_position(), grasp]
-            target = _transform_to_torso(target, robot)
-            arm = "left" if solution['gripper'] == robot_description.get_tool_frame("left") else "right"
-            joints = robot_description._safely_access_chains(arm).joints
-            #tip = "r_wrist_roll_link" if solution['gripper'] == "r_gripper_tool_frame" else "l_wrist_roll_link"
-            inv = request_ik(robot_description.base_frame, solution['gripper'], target, robot, joints)
-            helper._apply_ik(robot, inv, solution['gripper'])
-            #inv = p.calculateInverseKinematics(robot.id, robot.get_link_id(solution['gripper']), target,
-            #                                   maxNumIterations=100)
-            robot.attach(object, solution['gripper'])
-            time.sleep(0.5)
-=======
     def _execute(self, desig: PickUpMotion.Motion):
         object = desig.object_desig.bullet_world_object
         robot = BulletWorld.robot
@@ -111,7 +73,6 @@
         _move_arm_tcp(target, robot, arm)
         tool_frame = robot_description.get_tool_frame(arm)
         robot.attach(object, tool_frame)
->>>>>>> e1c84c1a
 
 
 class BoxyPlace(ProcessModule):
@@ -119,25 +80,6 @@
     This process module places an object at the given position in world coordinate frame.
     """
 
-<<<<<<< HEAD
-    def _execute(self, desig):
-        solution = desig.reference()
-        if solution['cmd'] == 'place':
-            object = solution['object']
-            robot = BulletWorld.robot
-            target = object.get_position_and_orientation()
-            target = _transform_to_torso(target, robot)
-            arm = "left" if solution['gripper'] == robot_description.get_tool_frame("left") else "right"
-            joints = robot_description._safely_access_chains(arm).joints
-            #tip = "r_wrist_roll_link" if solution['gripper'] == "r_gripper_tool_frame" else "l_wrist_roll_link"
-            inv = request_ik(robot_description.base_frame, solution['gripper'], target, robot, joints)
-            helper._apply_ik(robot, inv, solution['gripper'])
-            robot.detach(object)
-            time.sleep(0.5)
-
-
-class BoxyAccessing(ProcessModule):
-=======
     def _execute(self, desig: PlaceMotion.Motion):
         """
 
@@ -160,38 +102,10 @@
 
 
 class BoxyOpen(ProcessModule):
->>>>>>> e1c84c1a
     """
     Low-level implementation of opening a container in the simulation. Assumes the handle is already grasped.
     """
 
-<<<<<<< HEAD
-    def _execute(self, desig):
-        solution = desig.reference()
-        if solution['cmd'] == 'access':
-            kitchen = solution['part_of']
-            robot = BulletWorld.robot
-            gripper = solution['gripper']
-            drawer_handle = solution['drawer_handle']
-            drawer_joint = solution['drawer_joint']
-            dis = solution['distance']
-            robot.set_joint_position(robot_description.torso_joint, -0.1)
-            arm = "left" if solution['gripper'] == robot_description.get_tool_frame("left") else "right"
-            joints = robot_description._safely_access_chains(arm).joints
-            target = _transform_to_torso(kitchen.links[drawer_handle].pose, robot)
-            inv = request_ik(robot_description.base_frame, gripper, target , robot, joints )
-            helper._apply_ik(robot, inv, gripper)
-            time.sleep(0.2)
-            cur_pose = robot.get_pose()
-            robot.set_position([cur_pose[0]-dis, cur_pose[1], cur_pose[2]])
-            han_pose = kitchen.links[drawer_handle].position
-            new_p = [[han_pose[0] - dis, han_pose[1], han_pose[2]], kitchen.links[drawer_handle].orientation]
-            new_p = _transform_to_torso(new_p, robot)
-            inv = request_ik(robot_description.base_frame, gripper, new_p, robot, joints)
-            helper._apply_ik(robot, inv, gripper)
-            kitchen.set_joint_position(drawer_joint, 0.3)
-            time.sleep(0.5)
-=======
     def _execute(self, desig: OpeningMotion.Motion):
         part_of_object = desig.object_part.bullet_world_object
 
@@ -224,7 +138,6 @@
         desig.object_part.bullet_world_object.set_joint_state(container_joint,
                                                               part_of_object.get_joint_limits(
                                                                   container_joint)[0])
->>>>>>> e1c84c1a
 
 
 class BoxyParkArms(ProcessModule):
@@ -246,49 +159,6 @@
     """
 
     def _execute(self, desig):
-<<<<<<< HEAD
-        solutions = desig.reference()
-        if solutions['cmd'] == 'looking':
-            robot = BulletWorld.robot
-            neck_base_frame = local_tf.projection_namespace + '/' + robot_description.chains["neck"].base_link
-            if type(solutions['target']) is str:
-                target = local_tf.projection_namespace + '/' + solutions['target']
-                pose_in_neck_base = local_tf.lookup_transform_from_source_to_target_frame(neck_base_frame, target)
-            elif helper_deprecated.is_list_pose(solutions['target']) or helper_deprecated.is_list_position(solutions['target']):
-                pose = helper_deprecated.ensure_pose(solutions['target'])
-                pose_in_neck_base = local_tf.tf_pose_transform(local_tf.map_frame, neck_base_frame, pose)
-
-            vector = pose_in_neck_base[0]
-            # +x as forward
-            # +y as left
-            # +z as up
-            x = vector[1]
-            y = -vector[0]
-            z = vector[2]
-            conf = None
-            if x > 0:
-                if z < 0.5:
-                    if y > 0.4:
-                        conf = "down_left"
-                    elif y < -0.4:
-                        conf = "down_right"
-                    else:
-                        conf = "down"
-                else:
-                    if y > 0.4:
-                        conf = "left"
-                    elif y < -0.4:
-                        conf = "right"
-                    else:
-                        conf = "forward"
-            else:
-                if z < 0.5:
-                    conf = "behind"
-                else:
-                    conf = "behind_up"
-            for joint, state in robot_description.get_static_joint_chain("neck", conf).items():
-                robot.set_joint_position(joint, state)
-=======
         target = desig.target
         robot = BulletWorld.robot
 
@@ -310,7 +180,6 @@
         new_pan = np.arctan2(pose_in_shoulder.position.y, pose_in_shoulder.position.x)
 
         robot.set_joint_state("neck_shoulder_pan_joint", new_pan + robot.get_joint_state("neck_shoulder_pan_joint"))
->>>>>>> e1c84c1a
 
 
 class BoxyMoveGripper(ProcessModule):
@@ -320,22 +189,10 @@
     """
 
     def _execute(self, desig):
-<<<<<<< HEAD
-        solution = desig.reference()
-        if solution['cmd'] == "move-gripper":
-            robot = BulletWorld.robot
-            gripper = solution['gripper']
-            motion = solution['motion']
-            for joint, state in robot_description.get_static_gripper_chain(gripper, motion).items():
-                # TODO: Test this, add gripper-opening/-closing to the demo.py
-                robot.set_joint_position(joint, state)
-            time.sleep(0.5)
-=======
         robot = BulletWorld.robot
         gripper = desig.gripper
         motion = desig.motion
         robot.set_joint_states(robot_description.get_static_gripper_chain(gripper, motion))
->>>>>>> e1c84c1a
 
 
 class BoxyDetecting(ProcessModule):
@@ -352,17 +209,10 @@
         # should be [0, 0, 1]
         front_facing_axis = robot_description.front_facing_axis
 
-<<<<<<< HEAD
-            objects = BulletWorld.current_world.get_objects_by_type(object_type)
-            for obj in objects:
-                if btr.visible(obj, robot.links[cam_frame_name].pose, front_facing_axis, 0.5):
-                    return obj
-=======
         objects = BulletWorld.current_bullet_world.get_objects_by_type(object_type)
         for obj in objects:
             if btr.visible(obj, robot.get_link_pose(cam_frame_name), front_facing_axis):
                 return obj
->>>>>>> e1c84c1a
 
 
 class BoxyMoveTCP(ProcessModule):
@@ -383,27 +233,6 @@
     list that should be applied or a pre-defined position can be used, such as "parking"
     """
 
-<<<<<<< HEAD
-    def _execute(self, desig):
-        solution = desig.reference()
-        if solution['cmd'] == "move-arm-joints":
-            robot = BulletWorld.robot
-            right_arm_poses = solution['right_arm_poses']
-            left_arm_poses = solution['left_arm_poses']
-            if type(right_arm_poses) == dict:
-                for joint, pose in right_arm_poses.items():
-                    robot.set_joint_position(joint, pose)
-            elif type(right_arm_poses) == str and right_arm_poses == "park":
-                _park_arms("right")
-
-            if type(left_arm_poses) == dict:
-                for joint, pose in left_arm_poses.items():
-                    robot.set_joint_position(joint, pose)
-            elif type(right_arm_poses) == str and left_arm_poses == "park":
-                _park_arms("left")
-
-            time.sleep(0.5)
-=======
     def _execute(self, desig: MoveArmJointsMotion.Motion):
 
         robot = BulletWorld.robot
@@ -411,7 +240,6 @@
             robot.set_joint_states(desig.right_arm_poses)
         if desig.left_arm_poses:
             robot.set_joint_states(desig.left_arm_poses)
->>>>>>> e1c84c1a
 
 
 class BoxyWorldStateDetecting(ProcessModule):
@@ -419,13 +247,6 @@
     This process module detectes an object even if it is not in the field of view of the robot.
     """
 
-<<<<<<< HEAD
-    def _execute(self, desig):
-        solution = desig.reference()
-        if solution['cmd'] == "world-state-detecting":
-            obj_type = solution['object_type']
-            return list(filter(lambda obj: obj.obj_type == obj_type, BulletWorld.current_world.objects))[0]
-=======
     def _execute(self, desig: WorldStateDetectingMotion.Motion):
         obj_type = desig.object_type
         return list(filter(lambda obj: obj.type == obj_type, BulletWorld.current_bullet_world.objects))[0]
@@ -438,7 +259,6 @@
 
     inv = request_ik(target, robot, joints, gripper)
     helper._apply_ik(robot, inv, joints)
->>>>>>> e1c84c1a
 
 
 class BoxyManager(ProcessModuleManager):
